--- conflicted
+++ resolved
@@ -32,12 +32,6 @@
  * @version $Revision: 1 $
  */
 public interface ClientLookupProvider {
-<<<<<<< HEAD
-    ClientModel getClientById(String id, RealmModel realm);
-    ClientModel getClientByClientId(String clientId, RealmModel realm);
-    List<ClientModel> searchClientsByClientId(String clientId, Integer firstResult, Integer maxResults, RealmModel realm);
-    List<ClientModel> getClientsByAttribute(RealmModel realm, String attributeName, String attributeValue);
-=======
     
     /**
      * Exact search for a client by its internal ID.
@@ -112,5 +106,4 @@
      * @return map where key is the name of the clientScope, value is particular clientScope. Returns empty map if no scopes linked (never returns null).
      */
     Map<String, ClientScopeModel> getClientScopes(RealmModel realm, ClientModel client, boolean defaultScopes);
->>>>>>> af8ea821
 }