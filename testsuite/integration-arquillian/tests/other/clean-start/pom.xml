<?xml version="1.0"?>
<!--
~ Copyright 2016 Red Hat, Inc. and/or its affiliates
~ and other contributors as indicated by the @author tags.
~
~ Licensed under the Apache License, Version 2.0 (the "License");
~ you may not use this file except in compliance with the License.
~ You may obtain a copy of the License at
~
~ http://www.apache.org/licenses/LICENSE-2.0
~
~ Unless required by applicable law or agreed to in writing, software
~ distributed under the License is distributed on an "AS IS" BASIS,
~ WITHOUT WARRANTIES OR CONDITIONS OF ANY KIND, either express or implied.
~ See the License for the specific language governing permissions and
~ limitations under the License.
-->

<project xmlns="http://maven.apache.org/POM/4.0.0" xmlns:xsi="http://www.w3.org/2001/XMLSchema-instance" xsi:schemaLocation="http://maven.apache.org/POM/4.0.0 http://maven.apache.org/xsd/maven-4.0.0.xsd">
    
    <modelVersion>4.0.0</modelVersion>
    
    <parent>
        <groupId>org.keycloak.testsuite</groupId>
        <artifactId>integration-arquillian-tests-other</artifactId>
<<<<<<< HEAD
        <version>14.0.0</version>
=======
        <version>17.0.0</version>
>>>>>>> 6ad24374
    </parent>
    
    <artifactId>integration-arquillian-tests-smoke-clean-start</artifactId>
    
    <name>Clean Start Tests</name>
    
    <build>
        <plugins>
            <plugin>
                <artifactId>maven-enforcer-plugin</artifactId>
                <executions>
                    <execution>
                        <id>enforce-auth-server</id>
                        <phase>generate-test-resources</phase>
                        <goals>
                            <goal>enforce</goal>
                        </goals>
                        <configuration>
                            <rules>
                                <requireProperty>
                                    <property>auth.server</property>
                                    <regex>(wildfly)|(eap)</regex>
                                    <regexMessage>Tests require activation of profile "auth-server-wildfly" or "auth-server-eap".</regexMessage>
                                </requireProperty>
                            </rules>
                        </configuration>
                    </execution>
                </executions>
            </plugin>
        </plugins>
    </build>
    <profiles>
        <profile>
            <id>standalone</id>
        </profile>
        <profile>
            <id>standalone-ha</id>
            <properties>
                <auth.server.config.property.value>standalone-ha.xml</auth.server.config.property.value>
            </properties>
        </profile>
        <profile>
            <id>domain</id>
            <properties>
                <auth.server.config.property.name>domainConfig</auth.server.config.property.name>
                <auth.server.config.property.value>domain.xml</auth.server.config.property.value>
                <auth.server.config.dir>${auth.server.home}/domain/configuration</auth.server.config.dir>
                <auth.server.adapter.impl.class>org.jboss.as.arquillian.container.domain.managed.ManagedDomainDeployableContainer</auth.server.adapter.impl.class>
                <auth.server.management.port>9990</auth.server.management.port>
                <auth.server.jboss.jvm.debug.args></auth.server.jboss.jvm.debug.args> <!-- because of KEYCLOAK-6647 -->
            </properties>
            <dependencies>
                <dependency>
                    <groupId>org.wildfly.arquillian</groupId>
                    <artifactId>wildfly-arquillian-container-domain-managed</artifactId>
                </dependency>
            </dependencies>
        </profile>
    </profiles>
</project><|MERGE_RESOLUTION|>--- conflicted
+++ resolved
@@ -23,11 +23,7 @@
     <parent>
         <groupId>org.keycloak.testsuite</groupId>
         <artifactId>integration-arquillian-tests-other</artifactId>
-<<<<<<< HEAD
-        <version>14.0.0</version>
-=======
         <version>17.0.0</version>
->>>>>>> 6ad24374
     </parent>
     
     <artifactId>integration-arquillian-tests-smoke-clean-start</artifactId>
