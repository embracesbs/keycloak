--- conflicted
+++ resolved
@@ -57,23 +57,12 @@
 import javax.ws.rs.core.Context;
 import javax.ws.rs.core.MediaType;
 import javax.ws.rs.core.Response;
-<<<<<<< HEAD
-import java.io.Serializable;
-import java.util.ArrayList;
-import java.util.Collections;
-import java.util.List;
-import java.util.Properties;
-
-import static java.lang.Boolean.TRUE;
-import static java.lang.Boolean.FALSE;
-=======
 import java.util.Map;
 import java.util.Objects;
 import java.util.stream.Stream;
 
 import static java.lang.Boolean.TRUE;
 import static org.keycloak.utils.StreamsUtil.paginatedStream;
->>>>>>> af8ea821
 
 /**
  * Base resource class for managing a realm's clients.
@@ -137,45 +126,6 @@
                     ? realm.searchClientByClientIdStream(clientId, firstResult, maxResults)
                     : realm.searchClientByClientIdStream(clientId, -1, -1);
         } else {
-<<<<<<< HEAD
-            clientModels = Collections.emptyList();
-            if (search) {
-                clientModels = canView ? realm.searchClientByClientId(clientId, firstResult, maxResults) : realm.searchClientByClientId(clientId, -1, -1);
-            } else {
-                ClientModel client = realm.getClientByClientId(clientId);
-                if (client != null) {
-                    clientModels = Collections.singletonList(client);
-                }
-            }
-        }
-
-        int idx = 0;
-
-        for (ClientModel clientModel : clientModels) {
-            if (!canView) {
-                if (rep.size() == maxResults) {
-                    return rep;
-                }
-            }
-
-            ClientRepresentation representation = null;
-
-            if (canView || auth.clients().canView(clientModel)) {
-                representation = ModelToRepresentation.toRepresentation(clientModel, session);
-                representation.setAccess(auth.clients().getAccess(clientModel));
-            } else if (!viewableOnly && auth.clients().canView(clientModel)) {
-                representation = new ClientRepresentation();
-                representation.setId(clientModel.getId());
-                representation.setClientId(clientModel.getClientId());
-                representation.setDescription(clientModel.getDescription());
-            }
-
-            if (representation != null) {
-                if (canView || idx++ >= firstResult) {
-                    rep.add(representation);
-                }
-            }
-=======
             ClientModel client = realm.getClientByClientId(clientId);
             if (client != null) {
                 clientModels = Stream.of(client);
@@ -202,7 +152,6 @@
 
         if (!canView) {
             s = paginatedStream(s, firstResult, maxResults);
->>>>>>> af8ea821
         }
 
         return s;
@@ -254,20 +203,7 @@
                 }
             }
 
-<<<<<<< HEAD
-            // is client is multi tenant client in 'master' realm ... do the MT voodoo ...
-            if (TRUE.equals(manager.isMultiTenantClientRepresentation(rep)) && realm.getName().equals(Config.getAdminRealm())) {
-                boolean creationSuccess = manager.setupMultiTenantClientRegistrations(session, realm, clientModel, rep);
-                if (!creationSuccess) {
-                    session.getTransactionManager().setRollbackOnly();
-                    throw new ErrorResponseException(Errors.INVALID_INPUT, "multi-tenant client instances registrations failed!", Response.Status.BAD_REQUEST);
-                }
-            }
-
-            ClientValidationUtil.validate(session, clientModel, true, c -> {
-=======
             ValidationUtil.validateClient(session, clientModel, true, r -> {
->>>>>>> af8ea821
                 session.getTransactionManager().setRollbackOnly();
                 throw new ErrorResponseException(
                         Errors.INVALID_INPUT,
