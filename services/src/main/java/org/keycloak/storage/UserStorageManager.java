--- conflicted
+++ resolved
@@ -101,19 +101,6 @@
             return null;
         }
 
-<<<<<<< HEAD
-    public static <T> List<T> getStorageProviders(KeycloakSession session, RealmModel realm, Class<T> type) {
-        List<T> list = new LinkedList<>();
-        for (UserStorageProviderModel model : getStorageProviders(realm)) {
-            UserStorageProviderFactory factory = (UserStorageProviderFactory) session.getKeycloakSessionFactory().getProviderFactory(UserStorageProvider.class, model.getProviderId());
-            if (factory == null) {
-                logger.warnv("Configured UserStorageProvider {0} of provider id {1} does not exist in realm {2}", model.getName(), model.getProviderId(), realm.getName());
-                continue;
-            }
-            if (Types.supports(type, factory, UserStorageProviderFactory.class)) {
-                list.add(type.cast(getStorageProviderInstance(session, model, factory)));
-            }
-=======
         if (!model.isEnabled()) {
             return new ReadOnlyUserModelDelegate(user) {
                 @Override
@@ -132,31 +119,9 @@
             return null;
         } else {
             return validated;
->>>>>>> af8ea821
-        }
-    }
-
-<<<<<<< HEAD
-    public static <T> List<T> getEnabledStorageProviders(KeycloakSession session, RealmModel realm, Class<T> type) {
-        List<T> list = new LinkedList<>();
-        for (UserStorageProviderModel model : getStorageProviders(realm)) {
-            if (!model.isEnabled()) continue;
-            UserStorageProviderFactory factory = (UserStorageProviderFactory) session.getKeycloakSessionFactory().getProviderFactory(UserStorageProvider.class, model.getProviderId());
-            if (factory == null) {
-                logger.warnv("Configured UserStorageProvider {0} of provider id {1} does not exist in realm {2}", model.getName(), model.getProviderId(), realm.getName());
-                continue;
-            }
-            if (Types.supports(type, factory, UserStorageProviderFactory.class)) {
-                list.add(type.cast(getStorageProviderInstance(session, model, factory)));
-            }
-        }
-        return list;
-    }
-
-    @Override
-    public UserModel addUser(RealmModel realm, String id, String username, boolean addDefaultRoles, boolean addDefaultRequiredActions) {
-        return localStorage().addUser(realm, id, username.toLowerCase(), addDefaultRoles, addDefaultRequiredActions);
-=======
+        }
+    }
+
     protected void deleteInvalidUser(final RealmModel realm, final UserModel user) {
         String userId = user.getId();
         String userName = user.getUsername();
@@ -190,7 +155,6 @@
 
     protected Stream<UserModel> importValidation(RealmModel realm, Stream<UserModel> users) {
         return users.map(user -> importValidation(realm, user)).filter(Objects::nonNull);
->>>>>>> af8ea821
     }
 
     @FunctionalInterface
@@ -225,22 +189,11 @@
             AtomicBoolean droppingProviders = new AtomicBoolean(true);
             currentFirst = new AtomicInteger(firstResult);
 
-<<<<<<< HEAD
-    @Override
-    public void addConsent(RealmModel realm, String userId, UserConsentModel consent) {
-        if (StorageId.isLocalStorage(userId)) {
-            localStorage().addConsent(realm, userId, consent);
-        } else {
-            getFederatedStorage().addConsent(realm, userId, consent);
-        }
-    }
-=======
             providersStream = providersStream
                 .filter(provider -> { // This is basically dropWhile
                     if (!droppingProviders.get()) return true; // We have already gathered enough users to pass firstResult number in previous providers, we can take all following providers
 
                     long expectedNumberOfUsersForProvider = countQuery.query(provider, 0, currentFirst.get() + 1); // check how many users we can obtain from this provider
->>>>>>> af8ea821
 
                     if (expectedNumberOfUsersForProvider == currentFirst.get()) { // This provider provides exactly the amount of users we need for passing firstResult, we can set currentFirst to 0 and drop this provider
                         currentFirst.set(0);
@@ -569,38 +522,12 @@
      {@link UserProvider} methods implementations start here -> no StorageProviders involved */
 
     @Override
-<<<<<<< HEAD
-    public List<UserModel> searchForUserByUserAttributePaged(String attrName, String attrValue, RealmModel realm, int firstResult, int maxResults) {
-        List<UserModel> results = query((provider, first, max) -> {
-            if (provider instanceof UserQueryProvider) {
-                return ((UserQueryProvider)provider).searchForUserByUserAttributePaged(attrName, attrValue, realm, first, max);
-
-            } else if (provider instanceof UserFederatedStorageProvider) {
-                List<String> ids = ((UserFederatedStorageProvider)provider).getUsersByUserAttribute/*Paged*/(realm, attrName, attrValue/*, first, max*/);
-                List<UserModel> rs = new LinkedList<>();
-                for (String id : ids) {
-                    UserModel user = getUserById(id, realm);
-                    if (user != null) rs.add(user);
-                }
-                return rs;
-            }
-            return Collections.EMPTY_LIST;
-        }, realm, firstResult, maxResults);
-        return importValidation(realm, results);
-    }
-
-    @Override
-    public Set<FederatedIdentityModel> getFederatedIdentities(UserModel user, RealmModel realm) {
-        if (user == null) throw new IllegalStateException("Federated user no longer valid");
-        Set<FederatedIdentityModel> set = new HashSet<>();
-=======
     public UserModel addUser(RealmModel realm, String id, String username, boolean addDefaultRoles, boolean addDefaultRequiredActions) {
         return localStorage().addUser(realm, id, username.toLowerCase(), addDefaultRoles, addDefaultRequiredActions);
     }
 
     @Override
     public void addFederatedIdentity(RealmModel realm, UserModel user, FederatedIdentityModel socialLink) {
->>>>>>> af8ea821
         if (StorageId.isLocalStorage(user)) {
             localStorage().addFederatedIdentity(realm, user, socialLink);
         } else {
