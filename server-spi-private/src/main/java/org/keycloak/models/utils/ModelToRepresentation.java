/*
 * Copyright 2016 Red Hat, Inc. and/or its affiliates
 * and other contributors as indicated by the @author tags.
 *
 * Licensed under the Apache License, Version 2.0 (the "License");
 * you may not use this file except in compliance with the License.
 * You may obtain a copy of the License at
 *
 * http://www.apache.org/licenses/LICENSE-2.0
 *
 * Unless required by applicable law or agreed to in writing, software
 * distributed under the License is distributed on an "AS IS" BASIS,
 * WITHOUT WARRANTIES OR CONDITIONS OF ANY KIND, either express or implied.
 * See the License for the specific language governing permissions and
 * limitations under the License.
 */

package org.keycloak.models.utils;

import org.keycloak.authorization.AuthorizationProvider;
import org.keycloak.authorization.model.PermissionTicket;
import org.keycloak.authorization.model.Policy;
import org.keycloak.authorization.model.Resource;
import org.keycloak.authorization.model.ResourceServer;
import org.keycloak.authorization.model.Scope;
import org.keycloak.authorization.policy.provider.PolicyProviderFactory;
import org.keycloak.common.Profile;
import org.keycloak.common.util.MultivaluedHashMap;
import org.keycloak.common.util.Time;
import org.keycloak.component.ComponentModel;
import org.keycloak.credential.CredentialModel;
import org.keycloak.events.Event;
import org.keycloak.events.admin.AdminEvent;
import org.keycloak.events.admin.AuthDetails;
import org.keycloak.models.*;
import org.keycloak.models.credential.OTPCredentialModel;
import org.keycloak.provider.ProviderConfigProperty;
import org.keycloak.representations.idm.*;
import org.keycloak.representations.idm.authorization.*;
import org.keycloak.storage.StorageId;

import java.util.ArrayList;
import java.util.HashMap;
import java.util.HashSet;
import java.util.LinkedList;
import java.util.List;
import java.util.Map;
import java.util.Optional;
import java.util.Set;
import java.util.stream.Collectors;
import java.util.stream.Stream;

/**
 * @author <a href="mailto:bill@burkecentral.com">Bill Burke</a>
 * @version $Revision: 1 $
 */
public class ModelToRepresentation {

    public static Set<String> REALM_EXCLUDED_ATTRIBUTES = new HashSet<>();
    static {
        REALM_EXCLUDED_ATTRIBUTES.add("displayName");
        REALM_EXCLUDED_ATTRIBUTES.add("displayNameHtml");
        REALM_EXCLUDED_ATTRIBUTES.add("defaultSignatureAlgorithm");
        REALM_EXCLUDED_ATTRIBUTES.add("bruteForceProtected");
        REALM_EXCLUDED_ATTRIBUTES.add("permanentLockout");
        REALM_EXCLUDED_ATTRIBUTES.add("maxFailureWaitSeconds");
        REALM_EXCLUDED_ATTRIBUTES.add("waitIncrementSeconds");
        REALM_EXCLUDED_ATTRIBUTES.add("quickLoginCheckMilliSeconds");
        REALM_EXCLUDED_ATTRIBUTES.add("minimumQuickLoginWaitSeconds");
        REALM_EXCLUDED_ATTRIBUTES.add("maxDeltaTimeSeconds");
        REALM_EXCLUDED_ATTRIBUTES.add("failureFactor");
        REALM_EXCLUDED_ATTRIBUTES.add("actionTokenGeneratedByAdminLifespan");
        REALM_EXCLUDED_ATTRIBUTES.add("actionTokenGeneratedByUserLifespan");
        REALM_EXCLUDED_ATTRIBUTES.add("offlineSessionMaxLifespanEnabled");
        REALM_EXCLUDED_ATTRIBUTES.add("offlineSessionMaxLifespan");

        REALM_EXCLUDED_ATTRIBUTES.add("webAuthnPolicyRpEntityName");
        REALM_EXCLUDED_ATTRIBUTES.add("webAuthnPolicySignatureAlgorithms");
        REALM_EXCLUDED_ATTRIBUTES.add("webAuthnPolicyRpId");
        REALM_EXCLUDED_ATTRIBUTES.add("webAuthnPolicyAttestationConveyancePreference");
        REALM_EXCLUDED_ATTRIBUTES.add("webAuthnPolicyAuthenticatorAttachment");
        REALM_EXCLUDED_ATTRIBUTES.add("webAuthnPolicyRequireResidentKey");
        REALM_EXCLUDED_ATTRIBUTES.add("webAuthnPolicyUserVerificationRequirement");
        REALM_EXCLUDED_ATTRIBUTES.add("webAuthnPolicyCreateTimeout");
        REALM_EXCLUDED_ATTRIBUTES.add("webAuthnPolicyAvoidSameAuthenticatorRegister");
        REALM_EXCLUDED_ATTRIBUTES.add("webAuthnPolicyAcceptableAaguids");

        REALM_EXCLUDED_ATTRIBUTES.add("webAuthnPolicyRpEntityNamePasswordless");
        REALM_EXCLUDED_ATTRIBUTES.add("webAuthnPolicySignatureAlgorithmsPasswordless");
        REALM_EXCLUDED_ATTRIBUTES.add("webAuthnPolicyRpIdPasswordless");
        REALM_EXCLUDED_ATTRIBUTES.add("webAuthnPolicyAttestationConveyancePreferencePasswordless");
        REALM_EXCLUDED_ATTRIBUTES.add("webAuthnPolicyAuthenticatorAttachmentPasswordless");
        REALM_EXCLUDED_ATTRIBUTES.add("webAuthnPolicyRequireResidentKeyPasswordless");
        REALM_EXCLUDED_ATTRIBUTES.add("webAuthnPolicyUserVerificationRequirementPasswordless");
        REALM_EXCLUDED_ATTRIBUTES.add("webAuthnPolicyCreateTimeoutPasswordless");
        REALM_EXCLUDED_ATTRIBUTES.add("webAuthnPolicyAvoidSameAuthenticatorRegisterPasswordless");
        REALM_EXCLUDED_ATTRIBUTES.add("webAuthnPolicyAcceptableAaguidsPasswordless");

        REALM_EXCLUDED_ATTRIBUTES.add(Constants.CLIENT_POLICIES);
        REALM_EXCLUDED_ATTRIBUTES.add(Constants.CLIENT_PROFILES);
    }


    public static void buildGroupPath(StringBuilder sb, GroupModel group) {
        if (group.getParent() != null) {
            buildGroupPath(sb, group.getParent());
        }
        sb.append('/').append(group.getName());
    }

    public static String buildGroupPath(GroupModel group) {
        StringBuilder sb = new StringBuilder();
        buildGroupPath(sb, group);
        return sb.toString();
    }


    public static GroupRepresentation toRepresentation(GroupModel group, boolean full) {
        GroupRepresentation rep = new GroupRepresentation();
        rep.setId(group.getId());
        rep.setName(group.getName());
        rep.setPath(buildGroupPath(group));
        if (!full) return rep;
        // Role mappings
        Set<RoleModel> roles = group.getRoleMappingsStream().collect(Collectors.toSet());
        List<String> realmRoleNames = new ArrayList<>();
        Map<String, List<String>> clientRoleNames = new HashMap<>();
        for (RoleModel role : roles) {
            if (role.getContainer() instanceof RealmModel) {
                realmRoleNames.add(role.getName());
            } else {
                ClientModel client = (ClientModel)role.getContainer();
                String clientId = client.getClientId();
                List<String> currentClientRoles = clientRoleNames.computeIfAbsent(clientId, k -> new ArrayList<>());
                currentClientRoles.add(role.getName());
            }
        }
        rep.setRealmRoles(realmRoleNames);
        rep.setClientRoles(clientRoleNames);
        Map<String, List<String>> attributes = group.getAttributes();
        rep.setAttributes(attributes);
        return rep;
    }

    public static Stream<GroupRepresentation> searchForGroupByName(RealmModel realm, boolean full, String search, Integer first, Integer max) {
        return realm.searchForGroupByNameStream(search, first, max)
                .map(g -> toGroupHierarchy(g, full));
    }

    public static Stream<GroupRepresentation> searchForGroupByName(UserModel user, boolean full, String search, Integer first, Integer max) {
        return user.getGroupsStream(search, first, max)
                .map(group -> toRepresentation(group, full));
    }

    public static Stream<GroupRepresentation> toGroupHierarchy(RealmModel realm, boolean full, Integer first, Integer max) {
        return realm.getTopLevelGroupsStream(first, max)
                .map(g -> toGroupHierarchy(g, full));
    }

    public static Stream<GroupRepresentation> toGroupHierarchy(UserModel user, boolean full, Integer first, Integer max) {
        return user.getGroupsStream(null, first, max)
                .map(group -> toRepresentation(group, full));
    }

    public static Stream<GroupRepresentation> toGroupHierarchy(RealmModel realm, boolean full) {
        return realm.getTopLevelGroupsStream()
                .map(g -> toGroupHierarchy(g, full));
    }

    public static Stream<GroupRepresentation> toGroupHierarchy(UserModel user, boolean full) {
        return user.getGroupsStream()
                .map(group -> toRepresentation(group, full));
    }

    public static GroupRepresentation toGroupHierarchy(GroupModel group, boolean full) {
        GroupRepresentation rep = toRepresentation(group, full);
        List<GroupRepresentation> subGroups = group.getSubGroupsStream()
                .map(subGroup -> toGroupHierarchy(subGroup, full)).collect(Collectors.toList());
        rep.setSubGroups(subGroups);
        return rep;
    }

    public static UserRepresentation toRepresentation(KeycloakSession session, RealmModel realm, UserModel user) {
        UserRepresentation rep = new UserRepresentation();
        rep.setId(user.getId());
        String providerId = StorageId.resolveProviderId(user);
        rep.setOrigin(providerId);
        rep.setUsername(user.getUsername());
        rep.setCreatedTimestamp(user.getCreatedTimestamp());
        rep.setLastName(user.getLastName());
        rep.setFirstName(user.getFirstName());
        rep.setEmail(user.getEmail());
        rep.setEnabled(user.isEnabled());
        rep.setEmailVerified(user.isEmailVerified());
        rep.setTotp(session.userCredentialManager().isConfiguredFor(realm, user, OTPCredentialModel.TYPE));
        rep.setDisableableCredentialTypes(session.userCredentialManager()
                .getDisableableCredentialTypesStream(realm, user).collect(Collectors.toSet()));
        rep.setFederationLink(user.getFederationLink());
        rep.setNotBefore(session.users().getNotBeforeOfUser(realm, user));
        rep.setRequiredActions(user.getRequiredActionsStream().collect(Collectors.toList()));

        Map<String, List<String>> attributes = user.getAttributes();
        Map<String, List<String>> copy = null;

        if (attributes != null) {
            copy = new HashMap<>(attributes);
            copy.remove(UserModel.LAST_NAME);
            copy.remove(UserModel.FIRST_NAME);
            copy.remove(UserModel.EMAIL);
            copy.remove(UserModel.USERNAME);
        }
        if (attributes != null && !copy.isEmpty()) {
            Map<String, List<String>> attrs = new HashMap<>(copy);
            rep.setAttributes(attrs);
        }

        return rep;
    }

    public static UserRepresentation toBriefRepresentation(UserModel user) {
        UserRepresentation rep = new UserRepresentation();
        rep.setId(user.getId());
        rep.setUsername(user.getUsername());
        rep.setCreatedTimestamp(user.getCreatedTimestamp());
        rep.setLastName(user.getLastName());
        rep.setFirstName(user.getFirstName());
        rep.setEmail(user.getEmail());
        rep.setEnabled(user.isEnabled());
        rep.setEmailVerified(user.isEmailVerified());
        rep.setFederationLink(user.getFederationLink());

        return rep;
    }

    public static EventRepresentation toRepresentation(Event event) {
        EventRepresentation rep = new EventRepresentation();
        rep.setTime(event.getTime());
        rep.setType(event.getType().toString());
        rep.setRealmId(event.getRealmId());
        rep.setClientId(event.getClientId());
        rep.setUserId(event.getUserId());
        rep.setSessionId(event.getSessionId());
        rep.setIpAddress(event.getIpAddress());
        rep.setError(event.getError());
        rep.setDetails(event.getDetails());
        return rep;
    }

    public static AdminEventRepresentation toRepresentation(AdminEvent adminEvent) {
        AdminEventRepresentation rep = new AdminEventRepresentation();
        rep.setTime(adminEvent.getTime());
        rep.setRealmId(adminEvent.getRealmId());
        if (adminEvent.getAuthDetails() != null) {
            rep.setAuthDetails(toRepresentation(adminEvent.getAuthDetails()));
        }
        rep.setOperationType(adminEvent.getOperationType().toString());
        if (adminEvent.getResourceTypeAsString() != null) {
            rep.setResourceType(adminEvent.getResourceTypeAsString());
        }
        rep.setResourcePath(adminEvent.getResourcePath());
        rep.setRepresentation(adminEvent.getRepresentation());
        rep.setError(adminEvent.getError());

        return rep;
    }

    public static AuthDetailsRepresentation toRepresentation(AuthDetails authDetails) {
        AuthDetailsRepresentation rep = new AuthDetailsRepresentation();
        rep.setRealmId(authDetails.getRealmId());
        rep.setClientId(authDetails.getClientId());
        rep.setUserId(authDetails.getUserId());
        rep.setIpAddress(authDetails.getIpAddress());
        return rep;
    }

    public static RoleRepresentation toRepresentation(RoleModel role) {
        RoleRepresentation rep = new RoleRepresentation();
        rep.setId(role.getId());
        rep.setName(role.getName());
        rep.setDescription(role.getDescription());
        rep.setComposite(role.isComposite());
        rep.setClientRole(role.isClientRole());
        rep.setContainerId(role.getContainerId());
        rep.setAttributes(role.getAttributes());
        return rep;
    }

    public static RoleRepresentation toBriefRepresentation(RoleModel role) {
        RoleRepresentation rep = new RoleRepresentation();
        rep.setId(role.getId());
        rep.setName(role.getName());
        rep.setDescription(role.getDescription());
        rep.setComposite(role.isComposite());
        rep.setClientRole(role.isClientRole());
        rep.setContainerId(role.getContainerId());
        return rep;
    }

    public static RealmRepresentation toRepresentation(KeycloakSession session, RealmModel realm, boolean internal) {
        RealmRepresentation rep = new RealmRepresentation();
        rep.setId(realm.getId());
        rep.setRealm(realm.getName());
        rep.setDisplayName(realm.getDisplayName());
        rep.setDisplayNameHtml(realm.getDisplayNameHtml());
        rep.setEnabled(realm.isEnabled());
        rep.setNotBefore(realm.getNotBefore());
        rep.setSslRequired(realm.getSslRequired().name().toLowerCase());
        rep.setRegistrationAllowed(realm.isRegistrationAllowed());
        rep.setRegistrationEmailAsUsername(realm.isRegistrationEmailAsUsername());
        rep.setRememberMe(realm.isRememberMe());
        rep.setBruteForceProtected(realm.isBruteForceProtected());
        rep.setPermanentLockout(realm.isPermanentLockout());
        rep.setMaxFailureWaitSeconds(realm.getMaxFailureWaitSeconds());
        rep.setMinimumQuickLoginWaitSeconds(realm.getMinimumQuickLoginWaitSeconds());
        rep.setWaitIncrementSeconds(realm.getWaitIncrementSeconds());
        rep.setQuickLoginCheckMilliSeconds(realm.getQuickLoginCheckMilliSeconds());
        rep.setMaxDeltaTimeSeconds(realm.getMaxDeltaTimeSeconds());
        rep.setFailureFactor(realm.getFailureFactor());
        if (Profile.isFeatureEnabled(Profile.Feature.AUTHORIZATION)) {
            rep.setUserManagedAccessAllowed(realm.isUserManagedAccessAllowed());
        } else {
            rep.setUserManagedAccessAllowed(false);
        }

        rep.setEventsEnabled(realm.isEventsEnabled());
        if (realm.getEventsExpiration() != 0) {
            rep.setEventsExpiration(realm.getEventsExpiration());
        }

        rep.setEventsListeners(realm.getEventsListenersStream().collect(Collectors.toList()));

        rep.setEnabledEventTypes(realm.getEnabledEventTypesStream().collect(Collectors.toList()));

        rep.setAdminEventsEnabled(realm.isAdminEventsEnabled());
        rep.setAdminEventsDetailsEnabled(realm.isAdminEventsDetailsEnabled());

        rep.setVerifyEmail(realm.isVerifyEmail());
        rep.setLoginWithEmailAllowed(realm.isLoginWithEmailAllowed());
        rep.setDuplicateEmailsAllowed(realm.isDuplicateEmailsAllowed());
        rep.setResetPasswordAllowed(realm.isResetPasswordAllowed());
        rep.setEditUsernameAllowed(realm.isEditUsernameAllowed());
        rep.setDefaultSignatureAlgorithm(realm.getDefaultSignatureAlgorithm());
        rep.setRevokeRefreshToken(realm.isRevokeRefreshToken());
        rep.setRefreshTokenMaxReuse(realm.getRefreshTokenMaxReuse());
        rep.setAccessTokenLifespan(realm.getAccessTokenLifespan());
        rep.setAccessTokenLifespanForImplicitFlow(realm.getAccessTokenLifespanForImplicitFlow());
        rep.setSsoSessionIdleTimeout(realm.getSsoSessionIdleTimeout());
        rep.setSsoSessionMaxLifespan(realm.getSsoSessionMaxLifespan());
        rep.setSsoSessionIdleTimeoutRememberMe(realm.getSsoSessionIdleTimeoutRememberMe());
        rep.setSsoSessionMaxLifespanRememberMe(realm.getSsoSessionMaxLifespanRememberMe());
        rep.setOfflineSessionIdleTimeout(realm.getOfflineSessionIdleTimeout());
        // KEYCLOAK-7688 Offline Session Max for Offline Token
        rep.setOfflineSessionMaxLifespanEnabled(realm.isOfflineSessionMaxLifespanEnabled());
        rep.setOfflineSessionMaxLifespan(realm.getOfflineSessionMaxLifespan());
        rep.setClientSessionIdleTimeout(realm.getClientSessionIdleTimeout());
        rep.setClientSessionMaxLifespan(realm.getClientSessionMaxLifespan());
        rep.setClientOfflineSessionIdleTimeout(realm.getClientOfflineSessionIdleTimeout());
        rep.setClientOfflineSessionMaxLifespan(realm.getClientOfflineSessionMaxLifespan());
        rep.setAccessCodeLifespan(realm.getAccessCodeLifespan());
        rep.setAccessCodeLifespanUserAction(realm.getAccessCodeLifespanUserAction());
        rep.setAccessCodeLifespanLogin(realm.getAccessCodeLifespanLogin());
        rep.setActionTokenGeneratedByAdminLifespan(realm.getActionTokenGeneratedByAdminLifespan());
        rep.setActionTokenGeneratedByUserLifespan(realm.getActionTokenGeneratedByUserLifespan());
        rep.setOAuth2DeviceCodeLifespan(realm.getOAuth2DeviceConfig().getLifespan());
        rep.setOAuth2DevicePollingInterval(realm.getOAuth2DeviceConfig().getPoolingInterval());
        rep.setSmtpServer(new HashMap<>(realm.getSmtpConfig()));
        rep.setBrowserSecurityHeaders(realm.getBrowserSecurityHeaders());
        rep.setAccountTheme(realm.getAccountTheme());
        rep.setLoginTheme(realm.getLoginTheme());
        rep.setAdminTheme(realm.getAdminTheme());
        rep.setEmailTheme(realm.getEmailTheme());
        if (realm.getPasswordPolicy() != null) {
            rep.setPasswordPolicy(realm.getPasswordPolicy().toString());
        }
        OTPPolicy otpPolicy = realm.getOTPPolicy();
        rep.setOtpPolicyAlgorithm(otpPolicy.getAlgorithm());
        rep.setOtpPolicyPeriod(otpPolicy.getPeriod());
        rep.setOtpPolicyDigits(otpPolicy.getDigits());
        rep.setOtpPolicyInitialCounter(otpPolicy.getInitialCounter());
        rep.setOtpPolicyType(otpPolicy.getType());
        rep.setOtpPolicyLookAheadWindow(otpPolicy.getLookAheadWindow());
        rep.setOtpSupportedApplications(otpPolicy.getSupportedApplications());

        WebAuthnPolicy webAuthnPolicy = realm.getWebAuthnPolicy();
        rep.setWebAuthnPolicyRpEntityName(webAuthnPolicy.getRpEntityName());
        rep.setWebAuthnPolicySignatureAlgorithms(webAuthnPolicy.getSignatureAlgorithm());
        rep.setWebAuthnPolicyRpId(webAuthnPolicy.getRpId());
        rep.setWebAuthnPolicyAttestationConveyancePreference(webAuthnPolicy.getAttestationConveyancePreference());
        rep.setWebAuthnPolicyAuthenticatorAttachment(webAuthnPolicy.getAuthenticatorAttachment());
        rep.setWebAuthnPolicyRequireResidentKey(webAuthnPolicy.getRequireResidentKey());
        rep.setWebAuthnPolicyUserVerificationRequirement(webAuthnPolicy.getUserVerificationRequirement());
        rep.setWebAuthnPolicyCreateTimeout(webAuthnPolicy.getCreateTimeout());
        rep.setWebAuthnPolicyAvoidSameAuthenticatorRegister(webAuthnPolicy.isAvoidSameAuthenticatorRegister());
        rep.setWebAuthnPolicyAcceptableAaguids(webAuthnPolicy.getAcceptableAaguids());

        webAuthnPolicy = realm.getWebAuthnPolicyPasswordless();
        rep.setWebAuthnPolicyPasswordlessRpEntityName(webAuthnPolicy.getRpEntityName());
        rep.setWebAuthnPolicyPasswordlessSignatureAlgorithms(webAuthnPolicy.getSignatureAlgorithm());
        rep.setWebAuthnPolicyPasswordlessRpId(webAuthnPolicy.getRpId());
        rep.setWebAuthnPolicyPasswordlessAttestationConveyancePreference(webAuthnPolicy.getAttestationConveyancePreference());
        rep.setWebAuthnPolicyPasswordlessAuthenticatorAttachment(webAuthnPolicy.getAuthenticatorAttachment());
        rep.setWebAuthnPolicyPasswordlessRequireResidentKey(webAuthnPolicy.getRequireResidentKey());
        rep.setWebAuthnPolicyPasswordlessUserVerificationRequirement(webAuthnPolicy.getUserVerificationRequirement());
        rep.setWebAuthnPolicyPasswordlessCreateTimeout(webAuthnPolicy.getCreateTimeout());
        rep.setWebAuthnPolicyPasswordlessAvoidSameAuthenticatorRegister(webAuthnPolicy.isAvoidSameAuthenticatorRegister());
        rep.setWebAuthnPolicyPasswordlessAcceptableAaguids(webAuthnPolicy.getAcceptableAaguids());

        CibaConfig cibaPolicy = realm.getCibaPolicy();
        Map<String, String> attrMap = Optional.ofNullable(rep.getAttributes()).orElse(new HashMap<>());
        attrMap.put(CibaConfig.CIBA_BACKCHANNEL_TOKEN_DELIVERY_MODE, cibaPolicy.getBackchannelTokenDeliveryMode());
        attrMap.put(CibaConfig.CIBA_EXPIRES_IN, String.valueOf(cibaPolicy.getExpiresIn()));
        attrMap.put(CibaConfig.CIBA_INTERVAL, String.valueOf(cibaPolicy.getPoolingInterval()));
        attrMap.put(CibaConfig.CIBA_AUTH_REQUESTED_USER_HINT, cibaPolicy.getAuthRequestedUserHint());
        rep.setAttributes(attrMap);

        if (realm.getBrowserFlow() != null) rep.setBrowserFlow(realm.getBrowserFlow().getAlias());
        if (realm.getRegistrationFlow() != null) rep.setRegistrationFlow(realm.getRegistrationFlow().getAlias());
        if (realm.getDirectGrantFlow() != null) rep.setDirectGrantFlow(realm.getDirectGrantFlow().getAlias());
        if (realm.getResetCredentialsFlow() != null) rep.setResetCredentialsFlow(realm.getResetCredentialsFlow().getAlias());
        if (realm.getClientAuthenticationFlow() != null) rep.setClientAuthenticationFlow(realm.getClientAuthenticationFlow().getAlias());
        if (realm.getDockerAuthenticationFlow() != null) rep.setDockerAuthenticationFlow(realm.getDockerAuthenticationFlow().getAlias());

        rep.setDefaultRole(toBriefRepresentation(realm.getDefaultRole()));

        List<String> defaultGroups = realm.getDefaultGroupsStream()
                .map(ModelToRepresentation::buildGroupPath).collect(Collectors.toList());
        if (!defaultGroups.isEmpty()) {
            rep.setDefaultGroups(defaultGroups);
        }

        Set<String> reqCredentials = realm.getRequiredCredentialsStream()
                .map(RequiredCredentialModel::getType)
                .collect(Collectors.toSet());
        if (!reqCredentials.isEmpty()) {
            rep.setRequiredCredentials(reqCredentials);
        }

        List<IdentityProviderRepresentation> identityProviders = realm.getIdentityProvidersStream()
                .map(provider -> toRepresentation(realm, provider)).collect(Collectors.toList());
        rep.setIdentityProviders(identityProviders);

        List<IdentityProviderMapperRepresentation> identityProviderMappers = realm.getIdentityProviderMappersStream()
                .map(ModelToRepresentation::toRepresentation).collect(Collectors.toList());
        rep.setIdentityProviderMappers(identityProviderMappers);

        rep.setInternationalizationEnabled(realm.isInternationalizationEnabled());
        rep.setSupportedLocales(realm.getSupportedLocalesStream().collect(Collectors.toSet()));
        rep.setDefaultLocale(realm.getDefaultLocale());
        if (internal) {
            exportAuthenticationFlows(realm, rep);
            exportRequiredActions(realm, rep);
            exportGroups(realm, rep);
        }

        session.clientPolicy().updateRealmRepresentationFromModel(realm, rep);

        rep.setAttributes(stripRealmAttributesIncludedAsFields(realm.getAttributes()));

        if (!internal) {
            rep = StripSecretsUtils.strip(rep);
        }

        return rep;
    }

    public static Map<String, String> stripRealmAttributesIncludedAsFields(Map<String, String> attributes) {
        Map<String, String> a = new HashMap<>();

        for (Map.Entry<String, String> e : attributes.entrySet()) {
            if (REALM_EXCLUDED_ATTRIBUTES.contains(e.getKey())) {
                continue;
            }

            if (e.getKey().startsWith("_browser_header")) {
                continue;
            }

            a.put(e.getKey(), e.getValue());
        }

        return a;
    }

    public static void exportGroups(RealmModel realm, RealmRepresentation rep) {
        rep.setGroups(toGroupHierarchy(realm, true).collect(Collectors.toList()));
    }

    public static void exportAuthenticationFlows(RealmModel realm, RealmRepresentation rep) {
        List<AuthenticationFlowRepresentation> authenticationFlows = realm.getAuthenticationFlowsStream()
                .sorted(AuthenticationFlowModel.AuthenticationFlowComparator.SINGLETON)
                .map(flow -> toRepresentation(realm, flow))
                .collect(Collectors.toList());
        rep.setAuthenticationFlows(authenticationFlows);

        List<AuthenticatorConfigRepresentation> authenticationConfigs = realm.getAuthenticatorConfigsStream()
                .sorted(AuthenticatorConfigModel.AuthenticationConfigComparator.SINGLETON)
                .map(ModelToRepresentation::toRepresentation)
                .collect(Collectors.toList());
        rep.setAuthenticatorConfig(authenticationConfigs);
    }

    public static void exportRequiredActions(RealmModel realm, RealmRepresentation rep) {
        rep.setRequiredActions(realm.getRequiredActionProvidersStream()
                .map(ModelToRepresentation::toRepresentation).collect(Collectors.toList()));
    }

    public static RealmEventsConfigRepresentation toEventsConfigReprensetation(RealmModel realm) {
        RealmEventsConfigRepresentation rep = new RealmEventsConfigRepresentation();
        rep.setEventsEnabled(realm.isEventsEnabled());

        if (realm.getEventsExpiration() != 0) {
            rep.setEventsExpiration(realm.getEventsExpiration());
        }

        rep.setEventsListeners(realm.getEventsListenersStream().collect(Collectors.toList()));

        rep.setEnabledEventTypes(realm.getEnabledEventTypesStream().collect(Collectors.toList()));

        rep.setAdminEventsEnabled(realm.isAdminEventsEnabled());

        rep.setAdminEventsDetailsEnabled(realm.isAdminEventsDetailsEnabled());

        return rep;
    }

    public static CredentialRepresentation toRepresentation(UserCredentialModel cred) {
        CredentialRepresentation rep = new CredentialRepresentation();
        rep.setType(CredentialRepresentation.SECRET);
        rep.setValue(cred.getChallengeResponse());
        return rep;
    }

    public static CredentialRepresentation toRepresentation(CredentialModel cred) {
        CredentialRepresentation rep = new CredentialRepresentation();
        rep.setId(cred.getId());
        rep.setType(cred.getType());
        rep.setUserLabel(cred.getUserLabel());
        rep.setCreatedDate(cred.getCreatedDate());
        rep.setSecretData(cred.getSecretData());
        rep.setCredentialData(cred.getCredentialData());
        return rep;
    }

    public static FederatedIdentityRepresentation toRepresentation(FederatedIdentityModel socialLink) {
        FederatedIdentityRepresentation rep = new FederatedIdentityRepresentation();
        rep.setUserName(socialLink.getUserName());
        rep.setIdentityProvider(socialLink.getIdentityProvider());
        rep.setUserId(socialLink.getUserId());
        return rep;
    }

    public static UserSessionRepresentation toRepresentation(UserSessionModel session) {
        UserSessionRepresentation rep = new UserSessionRepresentation();
        rep.setId(session.getId());
        rep.setStart(Time.toMillis(session.getStarted()));
        rep.setLastAccess(Time.toMillis(session.getLastSessionRefresh()));
        rep.setUsername(session.getUser().getUsername());
        rep.setUserId(session.getUser().getId());
        rep.setIpAddress(session.getIpAddress());
        for (AuthenticatedClientSessionModel clientSession : session.getAuthenticatedClientSessions().values()) {
            ClientModel client = clientSession.getClient();
            rep.getClients().put(client.getId(), client.getClientId());
        }
        return rep;
    }

    public static ClientScopeRepresentation toRepresentation(ClientScopeModel clientScopeModel) {
        ClientScopeRepresentation rep = new ClientScopeRepresentation();
        rep.setId(clientScopeModel.getId());
        rep.setName(clientScopeModel.getName());
        rep.setDescription(clientScopeModel.getDescription());
        rep.setProtocol(clientScopeModel.getProtocol());
        List<ProtocolMapperRepresentation> mappings = clientScopeModel.getProtocolMappersStream()
                .map(ModelToRepresentation::toRepresentation).collect(Collectors.toList());
        if (!mappings.isEmpty())
            rep.setProtocolMappers(mappings);

        rep.setAttributes(new HashMap<>(clientScopeModel.getAttributes()));

        return rep;
    }


    public static ClientRepresentation toRepresentation(ClientModel clientModel, KeycloakSession session) {
        ClientRepresentation rep = new ClientRepresentation();
        rep.setId(clientModel.getId());
        String providerId = StorageId.resolveProviderId(clientModel);
        rep.setOrigin(providerId);
        rep.setClientId(clientModel.getClientId());
        rep.setName(clientModel.getName());
        rep.setDescription(clientModel.getDescription());
        rep.setEnabled(clientModel.isEnabled());
        rep.setAlwaysDisplayInConsole(clientModel.isAlwaysDisplayInConsole());
        rep.setAdminUrl(clientModel.getManagementUrl());
        rep.setPublicClient(clientModel.isPublicClient());
        rep.setFrontchannelLogout(clientModel.isFrontchannelLogout());
        rep.setProtocol(clientModel.getProtocol());
        rep.setAttributes(clientModel.getAttributes());
        rep.setAuthenticationFlowBindingOverrides(clientModel.getAuthenticationFlowBindingOverrides());
        rep.setFullScopeAllowed(clientModel.isFullScopeAllowed());
        rep.setBearerOnly(clientModel.isBearerOnly());
        rep.setConsentRequired(clientModel.isConsentRequired());
        rep.setStandardFlowEnabled(clientModel.isStandardFlowEnabled());
        rep.setImplicitFlowEnabled(clientModel.isImplicitFlowEnabled());
        rep.setDirectAccessGrantsEnabled(clientModel.isDirectAccessGrantsEnabled());
        rep.setServiceAccountsEnabled(clientModel.isServiceAccountsEnabled());
        rep.setSurrogateAuthRequired(clientModel.isSurrogateAuthRequired());
        rep.setRootUrl(clientModel.getRootUrl());
        rep.setBaseUrl(clientModel.getBaseUrl());
        rep.setNotBefore(clientModel.getNotBefore());
        rep.setNodeReRegistrationTimeout(clientModel.getNodeReRegistrationTimeout());
        rep.setClientAuthenticatorType(clientModel.getClientAuthenticatorType());

        rep.setDefaultClientScopes(new LinkedList<>(clientModel.getClientScopes(true).keySet()));
        rep.setOptionalClientScopes(new LinkedList<>(clientModel.getClientScopes(false).keySet()));

        Set<String> redirectUris = clientModel.getRedirectUris();
        if (redirectUris != null) {
            rep.setRedirectUris(new LinkedList<>(redirectUris));
        }

        Set<String> webOrigins = clientModel.getWebOrigins();
        if (webOrigins != null) {
            rep.setWebOrigins(new LinkedList<>(webOrigins));
        }

        if (!clientModel.getRegisteredNodes().isEmpty()) {
            rep.setRegisteredNodes(new HashMap<>(clientModel.getRegisteredNodes()));
        }

        List<ProtocolMapperRepresentation> mappings = clientModel.getProtocolMappersStream()
                .map(ModelToRepresentation::toRepresentation).collect(Collectors.toList());
        if (!mappings.isEmpty())
            rep.setProtocolMappers(mappings);

        if (Profile.isFeatureEnabled(Profile.Feature.AUTHORIZATION)) {
            AuthorizationProvider authorization = session.getProvider(AuthorizationProvider.class);
            ResourceServer resourceServer = authorization.getStoreFactory().getResourceServerStore().findById(clientModel.getId());

<<<<<<< HEAD
        if (resourceServer != null) {
            rep.setAuthorizationServicesEnabled(true);
            rep.setAuthorizationSettings(toRepresentation(resourceServer, clientModel));
=======
            if (resourceServer != null) {
                rep.setAuthorizationServicesEnabled(true);
            }
>>>>>>> af8ea821
        }

        return rep;
    }

    public static IdentityProviderRepresentation toRepresentation(RealmModel realm, IdentityProviderModel identityProviderModel) {
        IdentityProviderRepresentation providerRep = new IdentityProviderRepresentation();

        providerRep.setInternalId(identityProviderModel.getInternalId());
        providerRep.setProviderId(identityProviderModel.getProviderId());
        providerRep.setAlias(identityProviderModel.getAlias());
        providerRep.setDisplayName(identityProviderModel.getDisplayName());
        providerRep.setEnabled(identityProviderModel.isEnabled());
        providerRep.setLinkOnly(identityProviderModel.isLinkOnly());
        providerRep.setStoreToken(identityProviderModel.isStoreToken());
        providerRep.setTrustEmail(identityProviderModel.isTrustEmail());
        providerRep.setAuthenticateByDefault(identityProviderModel.isAuthenticateByDefault());
        Map<String, String> config = new HashMap<>(identityProviderModel.getConfig());
        providerRep.setConfig(config);
        providerRep.setAddReadTokenRoleOnCreate(identityProviderModel.isAddReadTokenRoleOnCreate());

        String firstBrokerLoginFlowId = identityProviderModel.getFirstBrokerLoginFlowId();
        if (firstBrokerLoginFlowId != null) {
            AuthenticationFlowModel flow = realm.getAuthenticationFlowById(firstBrokerLoginFlowId);
            if (flow == null) {
                throw new ModelException("Couldn't find authentication flow with id " + firstBrokerLoginFlowId);
            }
            providerRep.setFirstBrokerLoginFlowAlias(flow.getAlias());
        }

        String postBrokerLoginFlowId = identityProviderModel.getPostBrokerLoginFlowId();
        if (postBrokerLoginFlowId != null) {
            AuthenticationFlowModel flow = realm.getAuthenticationFlowById(postBrokerLoginFlowId);
            if (flow == null) {
                throw new ModelException("Couldn't find authentication flow with id " + postBrokerLoginFlowId);
            }
            providerRep.setPostBrokerLoginFlowAlias(flow.getAlias());
        }

        return providerRep;
    }

    public static ProtocolMapperRepresentation toRepresentation(ProtocolMapperModel model) {
        ProtocolMapperRepresentation rep = new ProtocolMapperRepresentation();
        rep.setId(model.getId());
        rep.setProtocol(model.getProtocol());
        Map<String, String> config = new HashMap<>(model.getConfig());
        rep.setConfig(config);
        rep.setName(model.getName());
        rep.setProtocolMapper(model.getProtocolMapper());
        return rep;
    }

    public static IdentityProviderMapperRepresentation toRepresentation(IdentityProviderMapperModel model) {
        IdentityProviderMapperRepresentation rep = new IdentityProviderMapperRepresentation();
        rep.setId(model.getId());
        rep.setIdentityProviderMapper(model.getIdentityProviderMapper());
        rep.setIdentityProviderAlias(model.getIdentityProviderAlias());
        Map<String, String> config = new HashMap<>(model.getConfig());
        rep.setConfig(config);
        rep.setName(model.getName());
        return rep;
    }

    public static UserConsentRepresentation toRepresentation(UserConsentModel model) {
        String clientId = model.getClient().getClientId();

        List<String> grantedClientScopes = new LinkedList<>();
        for (ClientScopeModel clientScope : model.getGrantedClientScopes()) {
            if (clientScope instanceof ClientModel) {
                grantedClientScopes.add(((ClientModel) clientScope).getClientId());
            } else {
                grantedClientScopes.add(clientScope.getName());
            }
        }

        UserConsentRepresentation consentRep = new UserConsentRepresentation();
        consentRep.setClientId(clientId);
        consentRep.setGrantedClientScopes(grantedClientScopes);
        consentRep.setCreatedDate(model.getCreatedDate());
        consentRep.setLastUpdatedDate(model.getLastUpdatedDate());
        return consentRep;
    }

    public static AuthenticationFlowRepresentation toRepresentation(RealmModel realm, AuthenticationFlowModel model) {
        AuthenticationFlowRepresentation rep = new AuthenticationFlowRepresentation();
        rep.setId(model.getId());
        rep.setBuiltIn(model.isBuiltIn());
        rep.setTopLevel(model.isTopLevel());
        rep.setProviderId(model.getProviderId());
        rep.setAlias(model.getAlias());
        rep.setDescription(model.getDescription());
        rep.setAuthenticationExecutions(realm.getAuthenticationExecutionsStream(model.getId())
                .map(e -> toRepresentation(realm, e)).collect(Collectors.toList()));
        return rep;
    }

    public static AuthenticationExecutionExportRepresentation toRepresentation(RealmModel realm, AuthenticationExecutionModel model) {
        AuthenticationExecutionExportRepresentation rep = new AuthenticationExecutionExportRepresentation();
        if (model.getAuthenticatorConfig() != null) {
            AuthenticatorConfigModel config = realm.getAuthenticatorConfigById(model.getAuthenticatorConfig());
            rep.setAuthenticatorConfig(config.getAlias());
        }
        rep.setAuthenticator(model.getAuthenticator());
        rep.setAuthenticatorFlow(model.isAuthenticatorFlow());
        if (model.getFlowId() != null) {
            AuthenticationFlowModel flow = realm.getAuthenticationFlowById(model.getFlowId());
            rep.setFlowAlias(flow.getAlias());
        }
        rep.setPriority(model.getPriority());
        rep.setRequirement(model.getRequirement().name());
        return rep;
    }

    public static AuthenticatorConfigRepresentation toRepresentation(AuthenticatorConfigModel model) {
        AuthenticatorConfigRepresentation rep = new AuthenticatorConfigRepresentation();
        rep.setId(model.getId());
        rep.setAlias(model.getAlias());
        rep.setConfig(model.getConfig());
        return rep;
    }

    public static RequiredActionProviderRepresentation toRepresentation(RequiredActionProviderModel model) {
        RequiredActionProviderRepresentation rep = new RequiredActionProviderRepresentation();
        rep.setAlias(model.getAlias());
        rep.setDefaultAction(model.isDefaultAction());
        rep.setEnabled(model.isEnabled());
        rep.setConfig(model.getConfig());
        rep.setName(model.getName());
        rep.setProviderId(model.getProviderId());
        rep.setPriority(model.getPriority());
        return rep;
    }

    public static List<ConfigPropertyRepresentation> toRepresentation(List<ProviderConfigProperty> configProperties) {
        List<ConfigPropertyRepresentation> propertiesRep = new LinkedList<>();
        for (ProviderConfigProperty prop : configProperties) {
            ConfigPropertyRepresentation propRep = toRepresentation(prop);
            propertiesRep.add(propRep);
        }
        return propertiesRep;
    }

    public static ConfigPropertyRepresentation toRepresentation(ProviderConfigProperty prop) {
        ConfigPropertyRepresentation propRep = new ConfigPropertyRepresentation();
        propRep.setName(prop.getName());
        propRep.setLabel(prop.getLabel());
        propRep.setType(prop.getType());
        propRep.setDefaultValue(prop.getDefaultValue());
        propRep.setOptions(prop.getOptions());
        propRep.setHelpText(prop.getHelpText());
        propRep.setSecret(prop.isSecret());
        return propRep;
    }

    public static ComponentRepresentation toRepresentation(KeycloakSession session, ComponentModel component, boolean internal) {
        ComponentRepresentation rep = toRepresentationWithoutConfig(component);
        if (!internal) {
            rep = StripSecretsUtils.strip(session, rep);
        }
        return rep;
    }

    public static ComponentRepresentation toRepresentationWithoutConfig(ComponentModel component) {
        ComponentRepresentation rep = new ComponentRepresentation();
        rep.setId(component.getId());
        rep.setName(component.getName());
        rep.setProviderId(component.getProviderId());
        rep.setProviderType(component.getProviderType());
        rep.setSubType(component.getSubType());
        rep.setParentId(component.getParentId());
        rep.setConfig(new MultivaluedHashMap<>(component.getConfig()));
        return rep;
    }

    public static ScopeRepresentation toRepresentation(Scope model) {
        ScopeRepresentation scope = new ScopeRepresentation();

        scope.setId(model.getId());
        scope.setName(model.getName());
        scope.setDisplayName(model.getDisplayName());
        scope.setIconUri(model.getIconUri());

        return scope;
    }

    public static ResourceServerRepresentation toRepresentation(ResourceServer model, ClientModel client) {
        ResourceServerRepresentation server = new ResourceServerRepresentation();

        server.setId(model.getId());
        server.setClientId(model.getId());
        server.setName(client.getClientId());
        server.setAllowRemoteResourceManagement(model.isAllowRemoteResourceManagement());
        server.setPolicyEnforcementMode(model.getPolicyEnforcementMode());
        server.setDecisionStrategy(model.getDecisionStrategy());

        return server;
    }

    public static <R extends AbstractPolicyRepresentation> R toRepresentation(Policy policy, AuthorizationProvider authorization) {
        return toRepresentation(policy, authorization, false, true);
    }

    public static <R extends AbstractPolicyRepresentation> R toRepresentation(Policy policy, AuthorizationProvider authorization, boolean genericRepresentation, boolean export) {
        return toRepresentation(policy, authorization, genericRepresentation, export, false);
    }
    
    public static <R extends AbstractPolicyRepresentation> R toRepresentation(Policy policy, AuthorizationProvider authorization, boolean genericRepresentation, boolean export, boolean allFields) {
        PolicyProviderFactory providerFactory = authorization.getProviderFactory(policy.getType());
        R representation;

        if (genericRepresentation || export) {
            representation = (R) new PolicyRepresentation();
            PolicyRepresentation.class.cast(representation).setConfig(policy.getConfig());
            if (export) {
                providerFactory.onExport(policy, PolicyRepresentation.class.cast(representation), authorization);
            }
        } else {
            try {
                representation = (R) providerFactory.toRepresentation(policy, authorization);
            } catch (Exception cause) {
                throw new RuntimeException("Could not create policy [" + policy.getType() + "] representation", cause);
            }
        }

        representation.setId(policy.getId());
        representation.setName(policy.getName());
        representation.setDescription(policy.getDescription());
        representation.setType(policy.getType());
        representation.setDecisionStrategy(policy.getDecisionStrategy());
        representation.setLogic(policy.getLogic());
        
        if (allFields) {
            representation.setResourcesData(policy.getResources().stream().map(
                    resource -> toRepresentation(resource, resource.getResourceServer(), authorization)).collect(Collectors.toSet()));
            representation.setScopesData(policy.getScopes().stream().map(
                    resource -> toRepresentation(resource)).collect(Collectors.toSet()));
        }

        return representation;
    }

    public static ResourceRepresentation toRepresentation(Resource model, String resourceServer, AuthorizationProvider authorization) {
        return toRepresentation(model, resourceServer, authorization, true);
    }

    public static ResourceRepresentation toRepresentation(Resource model, String resourceServer, AuthorizationProvider authorization, Boolean deep) {
        ResourceRepresentation resource = new ResourceRepresentation();

        resource.setId(model.getId());
        resource.setType(model.getType());
        resource.setName(model.getName());
        resource.setDisplayName(model.getDisplayName());
        resource.setUris(model.getUris());
        resource.setIconUri(model.getIconUri());
        resource.setOwnerManagedAccess(model.isOwnerManagedAccess());

        ResourceOwnerRepresentation owner = new ResourceOwnerRepresentation();

        owner.setId(model.getOwner());

        KeycloakSession keycloakSession = authorization.getKeycloakSession();

        RealmModel realm = authorization.getRealm();

        if (owner.getId().equals(resourceServer)) {
            ClientModel clientModel = realm.getClientById(resourceServer);
            owner.setName(clientModel.getClientId());
        } else {
            UserModel userModel = keycloakSession.users().getUserById(realm, owner.getId());

            if (userModel == null) {
                throw new RuntimeException("Could not find the user [" + owner.getId() + "] who owns the Resource [" + resource.getId() + "].");
            }

            owner.setName(userModel.getUsername());
        }

        resource.setOwner(owner);

        if (deep) {
            resource.setScopes(model.getScopes().stream().map(model1 -> {
                ScopeRepresentation scope = new ScopeRepresentation();
                scope.setId(model1.getId());
                scope.setName(model1.getName());
                String iconUri = model1.getIconUri();
                if (iconUri != null) {
                    scope.setIconUri(iconUri);
                }
                return scope;
            }).collect(Collectors.toSet()));

            resource.setAttributes(new HashMap<>(model.getAttributes()));
        }

        return resource;
    }

    public static PermissionTicketRepresentation toRepresentation(PermissionTicket ticket, AuthorizationProvider authorization) {
        return toRepresentation(ticket, authorization, false);
    }

    public static PermissionTicketRepresentation toRepresentation(PermissionTicket ticket, AuthorizationProvider authorization, boolean returnNames) {
        PermissionTicketRepresentation representation = new PermissionTicketRepresentation();

        representation.setId(ticket.getId());
        representation.setGranted(ticket.isGranted());
        representation.setOwner(ticket.getOwner());
        representation.setRequester(ticket.getRequester());

        Resource resource = ticket.getResource();

        representation.setResource(resource.getId());

        if (returnNames) {
            representation.setResourceName(resource.getName());
            KeycloakSession keycloakSession = authorization.getKeycloakSession();
            RealmModel realm = authorization.getRealm();
            UserModel userOwner = keycloakSession.users().getUserById(realm, ticket.getOwner());
            UserModel requester = keycloakSession.users().getUserById(realm, ticket.getRequester());
            representation.setRequesterName(requester.getUsername());
            if (userOwner != null) {
                representation.setOwnerName(userOwner.getUsername());
            } else {
                ClientModel clientOwner = realm.getClientById(ticket.getOwner());
                representation.setOwnerName(clientOwner.getClientId());
            }
        }

        Scope scope = ticket.getScope();

        if (scope != null) {
            representation.setScope(scope.getId());
            if (returnNames) {
                representation.setScopeName(scope.getName());
            }
        }

        return representation;
    }
}<|MERGE_RESOLUTION|>--- conflicted
+++ resolved
@@ -637,15 +637,9 @@
             AuthorizationProvider authorization = session.getProvider(AuthorizationProvider.class);
             ResourceServer resourceServer = authorization.getStoreFactory().getResourceServerStore().findById(clientModel.getId());
 
-<<<<<<< HEAD
-        if (resourceServer != null) {
-            rep.setAuthorizationServicesEnabled(true);
-            rep.setAuthorizationSettings(toRepresentation(resourceServer, clientModel));
-=======
             if (resourceServer != null) {
                 rep.setAuthorizationServicesEnabled(true);
             }
->>>>>>> af8ea821
         }
 
         return rep;
