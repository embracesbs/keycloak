--- conflicted
+++ resolved
@@ -20,11 +20,7 @@
     <parent>
         <artifactId>keycloak-parent</artifactId>
         <groupId>org.keycloak</groupId>
-<<<<<<< HEAD
-        <version>10.0.2</version>
-=======
         <version>14.0.0</version>
->>>>>>> af8ea821
         <relativePath>../../pom.xml</relativePath>
     </parent>
     <modelVersion>4.0.0</modelVersion>
