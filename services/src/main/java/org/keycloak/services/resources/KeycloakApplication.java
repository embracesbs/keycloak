/*
 * Copyright 2016 Red Hat, Inc. and/or its affiliates
 * and other contributors as indicated by the @author tags.
 *
 * Licensed under the Apache License, Version 2.0 (the "License");
 * you may not use this file except in compliance with the License.
 * You may obtain a copy of the License at
 *
 * http://www.apache.org/licenses/LICENSE-2.0
 *
 * Unless required by applicable law or agreed to in writing, software
 * distributed under the License is distributed on an "AS IS" BASIS,
 * WITHOUT WARRANTIES OR CONDITIONS OF ANY KIND, either express or implied.
 * See the License for the specific language governing permissions and
 * limitations under the License.
 */
package org.keycloak.services.resources;

import com.fasterxml.jackson.core.type.TypeReference;
import org.jboss.logging.Logger;
import org.keycloak.Config;
import org.keycloak.authorization.AuthorizationProvider;
import org.keycloak.authorization.model.Policy;
import org.keycloak.authorization.model.ResourceServer;
import org.keycloak.authorization.store.PolicyStore;
import org.keycloak.authorization.store.ResourceServerStore;
import org.keycloak.common.util.Resteasy;
import org.keycloak.config.ConfigProviderFactory;
import org.keycloak.constants.EmbraceMultiTenantConstants;
import org.keycloak.exportimport.ExportImportManager;
<<<<<<< HEAD
import org.keycloak.migration.MigrationModelManager;
import org.keycloak.models.*;
=======
import org.keycloak.models.KeycloakSession;
import org.keycloak.models.KeycloakSessionFactory;
import org.keycloak.models.KeycloakSessionTask;
import org.keycloak.models.ModelDuplicateException;
import org.keycloak.models.RealmModel;
import org.keycloak.models.UserModel;
import org.keycloak.models.UserProvider;
>>>>>>> af8ea821
import org.keycloak.models.dblock.DBLockManager;
import org.keycloak.models.dblock.DBLockProvider;
import org.keycloak.models.utils.KeycloakModelUtils;
import org.keycloak.models.utils.PostMigrationEvent;
import org.keycloak.models.utils.RepresentationToModel;
import org.keycloak.platform.Platform;
import org.keycloak.platform.PlatformProvider;
import org.keycloak.representations.idm.RealmRepresentation;
import org.keycloak.representations.idm.UserRepresentation;
import org.keycloak.services.DefaultKeycloakSessionFactory;
import org.keycloak.services.ServicesLogger;
import org.keycloak.services.error.KeycloakErrorHandler;
import org.keycloak.services.filters.KeycloakSecurityHeadersFilter;
import org.keycloak.services.managers.ApplianceBootstrap;
import org.keycloak.services.managers.RealmManager;
import org.keycloak.services.managers.UserStorageSyncManager;
import org.keycloak.services.resources.admin.AdminRoot;
import org.keycloak.services.scheduled.ClearExpiredClientInitialAccessTokens;
import org.keycloak.services.scheduled.ClearExpiredEvents;
import org.keycloak.services.scheduled.ClearExpiredUserSessions;
import org.keycloak.services.scheduled.ClusterAwareScheduledTaskRunner;
import org.keycloak.services.scheduled.ScheduledTaskRunner;
import org.keycloak.services.util.ObjectMapperResolver;
import org.keycloak.services.util.ResourceServerDefaultPermissionCreator;
import org.keycloak.timer.TimerProvider;
import org.keycloak.transaction.JtaTransactionManagerLookup;
import org.keycloak.util.JsonSerialization;

import javax.transaction.SystemException;
import javax.transaction.Transaction;
import javax.ws.rs.core.Application;

import java.io.File;
import java.io.FileInputStream;
import java.io.FileNotFoundException;
import java.io.IOException;
import java.io.InputStream;
import java.util.HashSet;
import java.util.List;
import java.util.NoSuchElementException;
import java.util.ServiceLoader;
import java.util.Set;
import java.util.StringTokenizer;
import java.util.concurrent.atomic.AtomicBoolean;
import java.util.stream.Collectors;

import static java.lang.Boolean.TRUE;

/**
 * @author <a href="mailto:bill@burkecentral.com">Bill Burke</a>
 * @version $Revision: 1 $
 */
public class KeycloakApplication extends Application {

    public static final AtomicBoolean BOOTSTRAP_ADMIN_USER = new AtomicBoolean(false);

    private static final Logger logger = Logger.getLogger(KeycloakApplication.class);

    protected final PlatformProvider platform = Platform.getPlatform();

    protected Set<Object> singletons = new HashSet<>();
    protected Set<Class<?>> classes = new HashSet<>();

    protected static KeycloakSessionFactory sessionFactory;

    public KeycloakApplication() {

        try {

            logger.debugv("PlatformProvider: {0}", platform.getClass().getName());
            logger.debugv("RestEasy provider: {0}", Resteasy.getProvider().getClass().getName());

            loadConfig();

            singletons.add(new RobotsResource());
            singletons.add(new RealmsResource());
            singletons.add(new AdminRoot());
            classes.add(ThemeResource.class);
            classes.add(JsResource.class);

            classes.add(KeycloakSecurityHeadersFilter.class);
            classes.add(KeycloakErrorHandler.class);

            singletons.add(new ObjectMapperResolver());
            singletons.add(new WelcomeResource());

            platform.onStartup(this::startup);
            platform.onShutdown(this::shutdown);

        } catch (Throwable t) {
            platform.exit(t);
        }

    }

    protected void startup() {
        KeycloakApplication.sessionFactory = createSessionFactory();

        ExportImportManager[] exportImportManager = new ExportImportManager[1];

<<<<<<< HEAD
        KeycloakModelUtils.runJobInTransaction(sessionFactory, lockSession -> {
            DBLockManager dbLockManager = new DBLockManager(lockSession);
            dbLockManager.checkForcedUnlock();
            DBLockProvider dbLock = dbLockManager.getDBLock();
            dbLock.waitForLock(DBLockProvider.Namespace.KEYCLOAK_BOOT);
            try {
                exportImportManager[0] = migrateAndBootstrap();
            } finally {
                dbLock.releaseLock();
=======
        KeycloakModelUtils.runJobInTransaction(sessionFactory, new KeycloakSessionTask() {
            @Override
            public void run(KeycloakSession session) {
                DBLockManager dbLockManager = new DBLockManager(session);
                dbLockManager.checkForcedUnlock();
                DBLockProvider dbLock = dbLockManager.getDBLock();
                dbLock.waitForLock(DBLockProvider.Namespace.KEYCLOAK_BOOT);
                try {
                    exportImportManager[0] = bootstrap();
                } finally {
                    dbLock.releaseLock();
                }
>>>>>>> af8ea821
            }
        });
                
        if (exportImportManager[0].isRunExport()) {
            exportImportManager[0].runExport();
        }

        KeycloakModelUtils.runJobInTransaction(sessionFactory, session -> {
            boolean shouldBootstrapAdmin = new ApplianceBootstrap(session).isNoMasterUser();
            BOOTSTRAP_ADMIN_USER.set(shouldBootstrapAdmin);
        });

        sessionFactory.publish(new PostMigrationEvent());

        setupScheduledTasks(sessionFactory);
    }

    protected void shutdown() {
        if (sessionFactory != null)
            sessionFactory.close();
    }

    // Bootstrap master realm, import realms and create admin user.
    protected ExportImportManager bootstrap() {
        ExportImportManager[] exportImportManager = new ExportImportManager[1];

        logger.debug("bootstrap");
        KeycloakModelUtils.runJobInTransaction(sessionFactory, new KeycloakSessionTask() {
            @Override
            public void run(KeycloakSession session) {
                // TODO what is the purpose of following piece of code? Leaving it as is for now.
                JtaTransactionManagerLookup lookup = (JtaTransactionManagerLookup) sessionFactory.getProviderFactory(JtaTransactionManagerLookup.class);
                if (lookup != null) {
                    if (lookup.getTransactionManager() != null) {
                        try {
                            Transaction transaction = lookup.getTransactionManager().getTransaction();
                            logger.debugv("bootstrap current transaction? {0}", transaction != null);
                            if (transaction != null) {
                                logger.debugv("bootstrap current transaction status? {0}", transaction.getStatus());
                            }
                        } catch (SystemException e) {
                            throw new RuntimeException(e);
                        }
                    }
                }
                // TODO up here ^^

<<<<<<< HEAD
            ApplianceBootstrap applianceBootstrap = new ApplianceBootstrap(session);
            exportImportManager = new ExportImportManager(session);

            boolean createMasterRealm = applianceBootstrap.isNewInstall();
            if (exportImportManager.isRunImport() && exportImportManager.isImportMasterIncluded()) {
                createMasterRealm = false;
            }

            if (createMasterRealm) {
                applianceBootstrap.createMasterRealm();
            }
            session.getTransactionManager().commit();

            // once-run embrace data migration:
            embraceMigration01();
            embraceMigration02();
            embraceMigration03();

        } catch (RuntimeException re) {
            if (session.getTransactionManager().isActive()) {
                session.getTransactionManager().rollback();
=======
                ApplianceBootstrap applianceBootstrap = new ApplianceBootstrap(session);
                exportImportManager[0] = new ExportImportManager(session);

                boolean createMasterRealm = applianceBootstrap.isNewInstall();
                if (exportImportManager[0].isRunImport() && exportImportManager[0].isImportMasterIncluded()) {
                    createMasterRealm = false;
                }

                if (createMasterRealm) {
                    applianceBootstrap.createMasterRealm();
                }
>>>>>>> af8ea821
            }
        });

        if (exportImportManager[0].isRunImport()) {
            exportImportManager[0].runImport();
        } else {
            importRealms();
        }

        importAddUser();

<<<<<<< HEAD
        return exportImportManager;
    }

    protected void migrateModel() {
        KeycloakSession session = sessionFactory.create();
        try {
            session.getTransactionManager().begin();
            MigrationModelManager.migrate(session);
            session.getTransactionManager().commit();
        } catch (Exception e) {
            session.getTransactionManager().rollback();
            throw e;
        } finally {
            session.close();
        }
=======
        return exportImportManager[0];
>>>>>>> af8ea821
    }

    protected void embraceMigration01() {
        // custom migrations for patching the existing data
        logger.infov("Embrace data migration script 01 ...");
        logger.infov("01. Add QUERY_MULTITENANT_CLIENT_IDS System Role Migration");

        KeycloakSession session = sessionFactory.create();

        // 01. QUERY_MULTITENANT_CLIENT_IDS Migration
        try {
            session.getTransactionManager().begin();

            // check if master exists (first start!)
            RealmModel masterRealm = session.realms().getRealm(Config.getAdminRealm());
            if (null == masterRealm) return; //ths is first app start against empty DB

            // add queryClientIdsRole to master admin app and make it admin role composite:
            ClientModel masterAdminApp = masterRealm.getClientByClientId(masterRealm.getName() + AdminRoles.APP_SUFFIX);

            // validate if we need to run the rest of the script:
            logger.infov("Checking if multi-tenancy related migration is already done...");
            RoleModel queryMtClientIdsRole = masterAdminApp.getRole(AdminRoles.QUERY_MULTITENANT_CLIENT_IDS);
            if (null != queryMtClientIdsRole) {
                logger.infov("Multi-tenancy related migration already done! Script run dismissed.");
                return; // custom migration already done
            }

            logger.infov("Multi-tenancy related migration - START!");
            RoleModel adminRole = masterRealm.getRole(AdminRoles.ADMIN);

            logger.infov("Multi-tenancy migration - Adding role {0} to masterApp!", AdminRoles.QUERY_MULTITENANT_CLIENT_IDS);
            String queryClientIds = AdminRoles.QUERY_MULTITENANT_CLIENT_IDS;
            RoleModel queryClientIdsRole = masterAdminApp.addRole(queryClientIds);
            queryClientIdsRole.setDescription("${role_" + queryClientIds + "}");

            logger.infov("Multi-tenancy migration - Adding role {0} to admin role composites!", AdminRoles.QUERY_MULTITENANT_CLIENT_IDS);
            adminRole.addCompositeRole(queryClientIdsRole);

            // search for multitenant clients
            logger.infov("Multi-tenancy migration - Searching for existing multi-tenant clients!");
            List<ClientModel> multiTenantMasterClients = session.clientStorageManager().getClientsByAttribute(masterRealm, ClientModel.MULTI_TENANT, TRUE.toString());

            if (multiTenantMasterClients == null || multiTenantMasterClients.isEmpty()) {
                logger.infov("Multi-tenancy migration - None existing multitenant clients found!");
                return; // no multitenant clients found
            }

            // foreach existing mt-client
            for (ClientModel multiTenantClient : multiTenantMasterClients) {
                logger.infov("Multi-tenancy migration - Multi-tenant client found: {0}! Migrating....", multiTenantClient.getClientId());
                // find service account user for this mt-client
                UserModel saUser = session.users().getServiceAccount(multiTenantClient);
                // grant role to the Service Account user of this mt-client
                logger.infov("Multi-tenancy migration - Granting special role {0} to client {1}....", AdminRoles.QUERY_MULTITENANT_CLIENT_IDS, multiTenantClient.getClientId());
                saUser.grantRole(queryClientIdsRole);
                logger.infov("Multi-tenancy migration - Multi-tenant client {0} migration success....", multiTenantClient.getClientId());
            }

            logger.infov("Multi-tenancy related migration - SUCCESS!");
            session.getTransactionManager().commit();
        } catch (Exception e) {
            logger.infov("Multi-tenancy related migration - Failed! :: {0}", e.getMessage());
            session.getTransactionManager().rollback();
            throw e;
        } finally {
            session.close();
        }
    }

    protected void embraceMigration02() {
        logger.infov("Embrace data migration script 02 ...");
        logger.infov("02. Multi-tenant Clients Default Permissions Migration");

        KeycloakSession session = sessionFactory.create();

        // 02. Multi-tenant Clients Default Permissions Migration
        try {
            session.getTransactionManager().begin();

            // check if master exists (first start!)
            RealmModel masterRealm = session.realms().getRealm(Config.getAdminRealm());
            if (null == masterRealm) return; //ths is first app start against empty DB

            // search for multitenant clients
            logger.infov("Multi-tenant clients default permissions migration - Searching for existing multitenant clients ...");
            List<ClientModel> multiTenantMasterClients = session.clientStorageManager().getClientsByAttribute(masterRealm, ClientModel.MULTI_TENANT, TRUE.toString());

            if (multiTenantMasterClients == null || multiTenantMasterClients.isEmpty()) {
                logger.infov("Multi-tenant clients default permissions migration - None of existing multitenant clients found. Nothing to migrate!");
                return; // no multitenant clients found
            }

            // mt clients found!
            AuthorizationProvider authorization = session.getProvider(AuthorizationProvider.class);

            // list all user realms
            List<RealmModel> realms = session.realms().getRealms();

            // foreach user realm, foreach mt-client instance
            for (RealmModel clientRealm : realms) {

                // exclude "master"
                if (clientRealm.getName().equals(Config.getAdminRealm()))
                    continue;

                logger.infov("Multi-tenant clients default permissions migration - Changing the scope to realm {0} ....", clientRealm.getName());

                // foreach existing mt-client
                for (ClientModel multiTenantClient : multiTenantMasterClients) {
                    logger.infov("Multi-tenant clients default permissions migration - Search for realm instance client named {0} (realm {1}) ....",
                            multiTenantClient.getClientId(), clientRealm.getName());

                    // find realm client instance (by clientId)
                    ClientModel realmClientInstance = clientRealm.getClientByClientId(multiTenantClient.getClientId());

                    if (realmClientInstance == null) {
                        logger.infov("Multi-tenant clients default permissions migration - No multitenant client instance with name {0} found (realm {1})!",
                                multiTenantClient.getClientId(), clientRealm.getName());
                        continue;
                    }

                    logger.infov("Multi-tenant clients default permissions migration - Multi-tenant client client instance named {0} (realm {1}) found!",
                            multiTenantClient.getClientId(), clientRealm.getName());

                    // find resource-server entity for this client
                    ResourceServerStore resourceServerStore = authorization.getStoreFactory().getResourceServerStore();

                    ResourceServer existingResourceServer = resourceServerStore.findById(realmClientInstance.getId());

                    if (existingResourceServer == null) {
                        logger.infov("Multi-tenant clients default permissions migration - No existing Resource Server entity for Multi-tenant client instance with name {0} found in realm {1}!",
                                multiTenantClient.getClientId(), clientRealm.getName());
                        continue;
                    }

                    // check if Default Permissions are missing:
                    String defaultPermissionPolicyName = "Default Permission";

                    PolicyStore policyStore = authorization.getStoreFactory().getPolicyStore();

                    // validate already existing:
                    Policy existingDefaultPermission = policyStore.findByName(defaultPermissionPolicyName, existingResourceServer.getId());

                    if (existingDefaultPermission != null) {
                        logger.infov("Multi-tenant clients default permissions migration - Existing 'Default Permission' policy found for Multi-tenant client instance with name {0} in realm: {1}! No need for migration!",
                                multiTenantClient.getClientId(), clientRealm.getName());
                        continue;
                    }

                    logger.infov("Multi-tenant clients default permissions migration - MIGRATION STARTING for Multi-tenant client instance with name {0} (realm: {1})!",
                            multiTenantClient.getClientId(), clientRealm.getName());

                    ResourceServerDefaultPermissionCreator resourceServerDefaultPermissionCreator
                            = new ResourceServerDefaultPermissionCreator(session, authorization, existingResourceServer);

                    resourceServerDefaultPermissionCreator.create(realmClientInstance);

                    logger.infov("Multi-tenant clients default permissions migration - ENDED for Multi-tenant client instance with name {0} in realm: {1}!",
                            multiTenantClient.getClientId(), clientRealm.getName());
                }
            }
            logger.infov("Multi-tenant clients default permissions migration - SUCCESS!");
            session.getTransactionManager().commit();
        } catch (Exception e) {
            logger.infov("Multi-tenant clients default permissions migration - Failed! :: {0}", e.getMessage());
            session.getTransactionManager().rollback();
            throw e;
        } finally {
            session.close();
        }
    }

    protected void embraceMigration03() {
        logger.infov("Embrace data migration script 03 ...");

        KeycloakSession sessionA = sessionFactory.create();

        // 03a. Multi-tenant Clients Specialized Client Scopes
        logger.infov("03a. Multi-tenant Clients Specialized Client Scopes Migration-A - add missing master scopes!");
        try {
            sessionA.getTransactionManager().begin();

            // check if master exists (first start!)
            RealmModel masterRealm = sessionA.realms().getRealm(Config.getAdminRealm());
            if (null == masterRealm) return; //ths is first app start against empty DB => no migration needed

            // a. For every client realm create specialized multi-tenant client scope:
            List<RealmModel> realms = sessionA.realms().getRealms();

            // foreach user realm, foreach mt-client instance
            for (RealmModel clientRealm : realms) {

                // exclude "master"
                if (clientRealm.getName().equals(Config.getAdminRealm()))
                    continue;

                logger.infov("Multi-tenant clients specialized client scopes migration - Changing the scope to client realm {0} ....", clientRealm.getName());

                String realmRelatedScopeName = EmbraceMultiTenantConstants.MULTI_TENANT_SPECIFIC_CLIENT_SCOPE_PREFIX + clientRealm.getName();

                logger.infov("Multi-tenant clients specialized client scopes migration - Searching for master scope {0} ....", realmRelatedScopeName);

                List<ClientScopeModel> masterClientScopesCurrent = masterRealm.getClientScopes();
                if (masterClientScopesCurrent.stream().map((ClientScopeModel model) -> model.getName()).collect(Collectors.toList()).contains(realmRelatedScopeName)) {
                    logger.infov("Multi-tenant clients specialized client scopes migration - realm specific client scope {0} found in {1} realm. Move on to another client realm ...", realmRelatedScopeName, clientRealm.getName());
                    continue;
                }

                logger.infov("Multi-tenant clients specialized client scopes migration - realm related master scope {0} not found. Creating!!", realmRelatedScopeName);

                ClientScopeModel newScope = RealmManager.setupMultiTenantClientSpecificClientScope(clientRealm, masterRealm);

                if (newScope != null) {
                    logger.infov("Multi-tenant clients specialized client scopes migration - realm related master scope {0} created successfully", realmRelatedScopeName);
                }
            }
            logger.infov("Multi-tenant clients specialized client scopes migration-a - SUCCESS!");
            sessionA.getTransactionManager().commit();
        } catch (Exception e) {
            logger.infov("Multi-tenant clients specialized client scopes migration-a - Failed! :: {0}", e.getMessage());
            sessionA.getTransactionManager().rollback();
            throw e;
        } finally {
            sessionA.close();
        }

        KeycloakSession sessionB = sessionFactory.create();

        logger.infov("03b. Multi-tenant Clients Specialized Client Scopes Migration-B - update existing multi-tenant clients!");
        try {
            sessionB.getTransactionManager().begin();

            // check if master exists (first start!)
            RealmModel masterRealm = sessionB.realms().getRealm(Config.getAdminRealm());
            if (null == masterRealm) return; //ths is first app start against empty DB => no migration needed

            // b. search for multi-tenant clients and update they're optional client scopes
            logger.infov("Multi-tenant clients specialized client scopes migration - Searching for existing multi-tenant clients ...");
            List<ClientModel> multiTenantMasterClients = sessionB.clientStorageManager().getClientsByAttribute(masterRealm, ClientModel.MULTI_TENANT, TRUE.toString());

            if (multiTenantMasterClients == null || multiTenantMasterClients.isEmpty()) {
                logger.infov("Multi-tenant clients specialized client scopes migration - None of existing multi-tenant clients found. End migration!");
                return; // no multi-tenant clients found
            }

            // find all master mt-client system client scopes
            List<ClientScopeModel> ipuRealmScopes = KeycloakModelUtils.findClientScopesByNamePrefix(masterRealm, EmbraceMultiTenantConstants.MULTI_TENANT_SPECIFIC_CLIENT_SCOPE_PREFIX);

            // foreach existing mt-client
            for (ClientModel multiTenantClient : multiTenantMasterClients) {
                logger.infov("Multi-tenant clients specialized client scopes migration - Adding optional client scopes to mt-client with name {0} ....", multiTenantClient.getClientId());

                // set client scopes
                for (ClientScopeModel ipuRealmScope : ipuRealmScopes)
                {
                    multiTenantClient.addClientScope(ipuRealmScope, false);
                }

                logger.infov("Multi-tenant clients specialized client scopes migration - Done for Multi-tenant client with name {0}!", multiTenantClient.getClientId());
            }

            logger.infov("Multi-tenant clients specialized client scopes migration-b - SUCCESS!");
            sessionB.getTransactionManager().commit();
        } catch (Exception e) {
            logger.infov("Multi-tenant clients specialized client scopes migration-b - Failed! :: {0}", e.getMessage());
            sessionB.getTransactionManager().rollback();
            throw e;
        } finally {
            sessionB.close();
        }
    }

    protected void loadConfig() {

        ServiceLoader<ConfigProviderFactory> loader = ServiceLoader.load(ConfigProviderFactory.class, KeycloakApplication.class.getClassLoader());

        try {
            ConfigProviderFactory factory = loader.iterator().next();
            logger.debugv("ConfigProvider: {0}", factory.getClass().getName());
            Config.init(factory.create().orElseThrow(() -> new RuntimeException("Failed to load Keycloak configuration")));
        } catch (NoSuchElementException e) {
            throw new RuntimeException("No valid ConfigProvider found");
        }

    }

    public static KeycloakSessionFactory createSessionFactory() {
        DefaultKeycloakSessionFactory factory = new DefaultKeycloakSessionFactory();
        factory.init();
        return factory;
    }

    public static void setupScheduledTasks(final KeycloakSessionFactory sessionFactory) {
        long interval = Config.scope("scheduled").getLong("interval", 900L) * 1000;

        KeycloakSession session = sessionFactory.create();
        try {
            TimerProvider timer = session.getProvider(TimerProvider.class);
            timer.schedule(new ClusterAwareScheduledTaskRunner(sessionFactory, new ClearExpiredEvents(), interval), interval, "ClearExpiredEvents");
            timer.schedule(new ClusterAwareScheduledTaskRunner(sessionFactory, new ClearExpiredClientInitialAccessTokens(), interval), interval, "ClearExpiredClientInitialAccessTokens");
            timer.schedule(new ScheduledTaskRunner(sessionFactory, new ClearExpiredUserSessions()), interval, ClearExpiredUserSessions.TASK_NAME);
            new UserStorageSyncManager().bootstrapPeriodic(sessionFactory, timer);
        } finally {
            session.close();
        }
    }

    public static KeycloakSessionFactory getSessionFactory() {
        return sessionFactory;
    }

    @Override
    public Set<Class<?>> getClasses() {
        return classes;
    }

    @Override
    public Set<Object> getSingletons() {
        return singletons;
    }

    public void importRealms() {
        String files = System.getProperty("keycloak.import");
        if (files != null) {
            StringTokenizer tokenizer = new StringTokenizer(files, ",");
            while (tokenizer.hasMoreTokens()) {
                String file = tokenizer.nextToken().trim();
                RealmRepresentation rep;
                try {
                    rep = loadJson(new FileInputStream(file), RealmRepresentation.class);
                } catch (FileNotFoundException e) {
                    throw new RuntimeException(e);
                }
                importRealm(rep, "file " + file);
            }
        }
    }

    public void importRealm(RealmRepresentation rep, String from) {
        KeycloakSession session = sessionFactory.create();
        boolean exists = false;
        try {
            session.getTransactionManager().begin();

            try {
                RealmManager manager = new RealmManager(session);

                if (rep.getId() != null && manager.getRealm(rep.getId()) != null) {
                    ServicesLogger.LOGGER.realmExists(rep.getRealm(), from);
                    exists = true;
                }

                if (manager.getRealmByName(rep.getRealm()) != null) {
                    ServicesLogger.LOGGER.realmExists(rep.getRealm(), from);
                    exists = true;
                }
                if (!exists) {
                    RealmModel realm = manager.importRealm(rep);
                    ServicesLogger.LOGGER.importedRealm(realm.getName(), from);
                }
                session.getTransactionManager().commit();
            } catch (Throwable t) {
                session.getTransactionManager().rollback();
                if (!exists) {
                    ServicesLogger.LOGGER.unableToImportRealm(t, rep.getRealm(), from);
                }
            }
        } finally {
            session.close();
        }
    }

    public void importAddUser() {
        String configDir = System.getProperty("jboss.server.config.dir");
        if (configDir != null) {
            File addUserFile = new File(configDir + File.separator + "keycloak-add-user.json");
            if (addUserFile.isFile()) {
                ServicesLogger.LOGGER.imprtingUsersFrom(addUserFile);

                List<RealmRepresentation> realms;
                try {
                    realms = JsonSerialization.readValue(new FileInputStream(addUserFile), new TypeReference<List<RealmRepresentation>>() {
                    });
                } catch (IOException e) {
                    ServicesLogger.LOGGER.failedToLoadUsers(e);
                    return;
                }

                for (RealmRepresentation realmRep : realms) {
                    for (UserRepresentation userRep : realmRep.getUsers()) {
                        KeycloakSession session = sessionFactory.create();

                        try {
                            session.getTransactionManager().begin();
                            RealmModel realm = session.realms().getRealmByName(realmRep.getRealm());

                            if (realm == null) {
                                ServicesLogger.LOGGER.addUserFailedRealmNotFound(userRep.getUsername(), realmRep.getRealm());
                            }

                            UserProvider users = session.users();

                            if (users.getUserByUsername(realm, userRep.getUsername()) != null) {
                                ServicesLogger.LOGGER.notCreatingExistingUser(userRep.getUsername());
                            } else {
                                UserModel user = users.addUser(realm, userRep.getUsername());
                                user.setEnabled(userRep.isEnabled());
                                RepresentationToModel.createCredentials(userRep, session, realm, user, false);
                                RepresentationToModel.createRoleMappings(userRep, user, realm);
                                ServicesLogger.LOGGER.addUserSuccess(userRep.getUsername(), realmRep.getRealm());
                            }

                            session.getTransactionManager().commit();
                        } catch (ModelDuplicateException e) {
                            session.getTransactionManager().rollback();
                            ServicesLogger.LOGGER.addUserFailedUserExists(userRep.getUsername(), realmRep.getRealm());
                        } catch (Throwable t) {
                            session.getTransactionManager().rollback();
                            ServicesLogger.LOGGER.addUserFailed(t, userRep.getUsername(), realmRep.getRealm());
                        } finally {
                            session.close();
                        }
                    }
                }

                if (!addUserFile.delete()) {
                    ServicesLogger.LOGGER.failedToDeleteFile(addUserFile.getAbsolutePath());
                }
            }
        }
    }

    private static <T> T loadJson(InputStream is, Class<T> type) {
        try {
            return JsonSerialization.readValue(is, type);
        } catch (IOException e) {
            throw new RuntimeException("Failed to parse json", e);
        }
    }

}<|MERGE_RESOLUTION|>--- conflicted
+++ resolved
@@ -28,10 +28,6 @@
 import org.keycloak.config.ConfigProviderFactory;
 import org.keycloak.constants.EmbraceMultiTenantConstants;
 import org.keycloak.exportimport.ExportImportManager;
-<<<<<<< HEAD
-import org.keycloak.migration.MigrationModelManager;
-import org.keycloak.models.*;
-=======
 import org.keycloak.models.KeycloakSession;
 import org.keycloak.models.KeycloakSessionFactory;
 import org.keycloak.models.KeycloakSessionTask;
@@ -39,7 +35,6 @@
 import org.keycloak.models.RealmModel;
 import org.keycloak.models.UserModel;
 import org.keycloak.models.UserProvider;
->>>>>>> af8ea821
 import org.keycloak.models.dblock.DBLockManager;
 import org.keycloak.models.dblock.DBLockProvider;
 import org.keycloak.models.utils.KeycloakModelUtils;
@@ -140,17 +135,6 @@
 
         ExportImportManager[] exportImportManager = new ExportImportManager[1];
 
-<<<<<<< HEAD
-        KeycloakModelUtils.runJobInTransaction(sessionFactory, lockSession -> {
-            DBLockManager dbLockManager = new DBLockManager(lockSession);
-            dbLockManager.checkForcedUnlock();
-            DBLockProvider dbLock = dbLockManager.getDBLock();
-            dbLock.waitForLock(DBLockProvider.Namespace.KEYCLOAK_BOOT);
-            try {
-                exportImportManager[0] = migrateAndBootstrap();
-            } finally {
-                dbLock.releaseLock();
-=======
         KeycloakModelUtils.runJobInTransaction(sessionFactory, new KeycloakSessionTask() {
             @Override
             public void run(KeycloakSession session) {
@@ -163,7 +147,6 @@
                 } finally {
                     dbLock.releaseLock();
                 }
->>>>>>> af8ea821
             }
         });
                 
@@ -211,29 +194,6 @@
                 }
                 // TODO up here ^^
 
-<<<<<<< HEAD
-            ApplianceBootstrap applianceBootstrap = new ApplianceBootstrap(session);
-            exportImportManager = new ExportImportManager(session);
-
-            boolean createMasterRealm = applianceBootstrap.isNewInstall();
-            if (exportImportManager.isRunImport() && exportImportManager.isImportMasterIncluded()) {
-                createMasterRealm = false;
-            }
-
-            if (createMasterRealm) {
-                applianceBootstrap.createMasterRealm();
-            }
-            session.getTransactionManager().commit();
-
-            // once-run embrace data migration:
-            embraceMigration01();
-            embraceMigration02();
-            embraceMigration03();
-
-        } catch (RuntimeException re) {
-            if (session.getTransactionManager().isActive()) {
-                session.getTransactionManager().rollback();
-=======
                 ApplianceBootstrap applianceBootstrap = new ApplianceBootstrap(session);
                 exportImportManager[0] = new ExportImportManager(session);
 
@@ -245,7 +205,6 @@
                 if (createMasterRealm) {
                     applianceBootstrap.createMasterRealm();
                 }
->>>>>>> af8ea821
             }
         });
 
@@ -257,25 +216,7 @@
 
         importAddUser();
 
-<<<<<<< HEAD
-        return exportImportManager;
-    }
-
-    protected void migrateModel() {
-        KeycloakSession session = sessionFactory.create();
-        try {
-            session.getTransactionManager().begin();
-            MigrationModelManager.migrate(session);
-            session.getTransactionManager().commit();
-        } catch (Exception e) {
-            session.getTransactionManager().rollback();
-            throw e;
-        } finally {
-            session.close();
-        }
-=======
         return exportImportManager[0];
->>>>>>> af8ea821
     }
 
     protected void embraceMigration01() {
