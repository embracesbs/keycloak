--- conflicted
+++ resolved
@@ -531,26 +531,6 @@
      * @param attrValue the attribute value.
      * @return a non-null {@link Stream} of users that match the search criteria.
      */
-<<<<<<< HEAD
-    List<UserModel> searchForUserByUserAttribute(String attrName, String attrValue, RealmModel realm);
-
-    /**
-     * Search for users that have a specific attribute with a specific value.
-     * Implementations do not have to search in UserFederatedStorageProvider
-     * as this is done automatically.
-     *
-     * @see org.keycloak.storage.federated.UserFederatedStorageProvider
-     *
-     *
-     * @param attrName
-     * @param attrValue
-     * @param realm
-     * @param firstResult
-     * @param maxResults
-     * @return
-     */
-    List<UserModel> searchForUserByUserAttributePaged(String attrName, String attrValue, RealmModel realm, int firstResult, int maxResults);
-=======
     default Stream<UserModel> searchForUserByUserAttributeStream(RealmModel realm, String attrName, String attrValue) {
         List<UserModel> value = this.searchForUserByUserAttribute(attrName, attrValue, realm);
         return value != null ? value.stream() : Stream.empty();
@@ -691,5 +671,4 @@
         @Override
         Stream<UserModel> searchForUserByUserAttributeStream(RealmModel realm, String attrName, String attrValue);
     }
->>>>>>> af8ea821
 }