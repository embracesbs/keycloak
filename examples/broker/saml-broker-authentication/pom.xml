--- conflicted
+++ resolved
@@ -23,11 +23,7 @@
     <parent>
         <artifactId>keycloak-examples-broker-parent</artifactId>
         <groupId>org.keycloak</groupId>
-<<<<<<< HEAD
-        <version>10.0.2</version>
-=======
         <version>14.0.0</version>
->>>>>>> af8ea821
     </parent>
 
     <name>Keycloak Broker Examples - SAML Identity Provider Brokering</name>
