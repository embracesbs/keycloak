/*
 * Copyright 2016 Red Hat, Inc. and/or its affiliates
 * and other contributors as indicated by the @author tags.
 *
 * Licensed under the Apache License, Version 2.0 (the "License");
 * you may not use this file except in compliance with the License.
 * You may obtain a copy of the License at
 *
 * http://www.apache.org/licenses/LICENSE-2.0
 *
 * Unless required by applicable law or agreed to in writing, software
 * distributed under the License is distributed on an "AS IS" BASIS,
 * WITHOUT WARRANTIES OR CONDITIONS OF ANY KIND, either express or implied.
 * See the License for the specific language governing permissions and
 * limitations under the License.
 */

package org.keycloak.models;

import java.util.Collections;
import java.util.HashMap;
import java.util.Map;

public enum BrowserSecurityHeaders {

    X_FRAME_OPTIONS("xFrameOptions", "X-Frame-Options", "SAMEORIGIN"),
    CONTENT_SECURITY_POLICY("contentSecurityPolicy", "Content-Security-Policy", ContentSecurityPolicyBuilder.create().build()),
    CONTENT_SECURITY_POLICY_REPORT_ONLY("contentSecurityPolicyReportOnly", "Content-Security-Policy-Report-Only", ""),
    X_CONTENT_TYPE_OPTIONS("xContentTypeOptions", "X-Content-Type-Options", "nosniff"),
    X_ROBOTS_TAG("xRobotsTag", "X-Robots-Tag", "none"),
    X_XSS_PROTECTION("xXSSProtection", "X-XSS-Protection", "1; mode=block"),
    STRICT_TRANSPORT_SECURITY("strictTransportSecurity", "Strict-Transport-Security", "max-age=31536000; includeSubDomains"),
    REFERRER_POLICY("referrerPolicy", "Referrer-Policy", "no-referrer"),
    ;

    private final String key;
    private final String headerName;
    private final String defaultValue;

    BrowserSecurityHeaders(String key, String headerName, String defaultValue) {
        this.key = key;
        this.headerName = headerName;
        this.defaultValue = defaultValue;
    }

    public String getKey() {
        return key;
    }

    public String getHeaderName() {
        return headerName;
    }

    public String getDefaultValue() {
        return defaultValue;
    }

    @Deprecated // should be removed eventually
    public static final Map<String, String> realmDefaultHeaders;

    static {

        Map<String, String> dh = new HashMap<>();
        dh.put(X_FRAME_OPTIONS.getKey(), X_FRAME_OPTIONS.getDefaultValue());
        dh.put(CONTENT_SECURITY_POLICY.getKey(), CONTENT_SECURITY_POLICY.getDefaultValue());
        dh.put(CONTENT_SECURITY_POLICY_REPORT_ONLY.getKey(), CONTENT_SECURITY_POLICY_REPORT_ONLY.getDefaultValue());
        dh.put(X_CONTENT_TYPE_OPTIONS.getKey(), X_CONTENT_TYPE_OPTIONS.getDefaultValue());
        dh.put(X_ROBOTS_TAG.getKey(), X_ROBOTS_TAG.getDefaultValue());
        dh.put(X_XSS_PROTECTION.getKey(), X_XSS_PROTECTION.getDefaultValue());
        dh.put(STRICT_TRANSPORT_SECURITY.getKey(), STRICT_TRANSPORT_SECURITY.getDefaultValue());

        realmDefaultHeaders = Collections.unmodifiableMap(dh);
    }
<<<<<<< HEAD

    public static class ContentSecurityPolicyBuilder {

        private String frameSrc = "'self'";
        private String frameAncestors = "'self'";
        private String objectSrc = "'none'";

        private boolean first;
        private StringBuilder sb;

        public static ContentSecurityPolicyBuilder create() {
            return new ContentSecurityPolicyBuilder();
        }

        public ContentSecurityPolicyBuilder frameSrc(String frameSrc) {
            this.frameSrc = frameSrc;
            return this;
        }

        public ContentSecurityPolicyBuilder frameAncestors(String frameancestors) {
            this.frameAncestors = frameancestors;
            return this;
        }

        public String build() {
            sb = new StringBuilder();
            first = true;

            build("frame-src", frameSrc);
            build("frame-ancestors", frameAncestors);
            build("object-src", objectSrc);

            return sb.toString();
        }

        private void build(String k, String v) {
            if (v != null) {
                if (!first) {
                    sb.append(" ");
                }
                first = false;

                sb.append(k).append(" ").append(v).append(";");
            }
        }

    }

=======
>>>>>>> af8ea821
}<|MERGE_RESOLUTION|>--- conflicted
+++ resolved
@@ -71,55 +71,4 @@
 
         realmDefaultHeaders = Collections.unmodifiableMap(dh);
     }
-<<<<<<< HEAD
-
-    public static class ContentSecurityPolicyBuilder {
-
-        private String frameSrc = "'self'";
-        private String frameAncestors = "'self'";
-        private String objectSrc = "'none'";
-
-        private boolean first;
-        private StringBuilder sb;
-
-        public static ContentSecurityPolicyBuilder create() {
-            return new ContentSecurityPolicyBuilder();
-        }
-
-        public ContentSecurityPolicyBuilder frameSrc(String frameSrc) {
-            this.frameSrc = frameSrc;
-            return this;
-        }
-
-        public ContentSecurityPolicyBuilder frameAncestors(String frameancestors) {
-            this.frameAncestors = frameancestors;
-            return this;
-        }
-
-        public String build() {
-            sb = new StringBuilder();
-            first = true;
-
-            build("frame-src", frameSrc);
-            build("frame-ancestors", frameAncestors);
-            build("object-src", objectSrc);
-
-            return sb.toString();
-        }
-
-        private void build(String k, String v) {
-            if (v != null) {
-                if (!first) {
-                    sb.append(" ");
-                }
-                first = false;
-
-                sb.append(k).append(" ").append(v).append(";");
-            }
-        }
-
-    }
-
-=======
->>>>>>> af8ea821
 }