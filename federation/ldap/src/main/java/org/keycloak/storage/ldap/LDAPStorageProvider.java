/*
 * Copyright 2016 Red Hat, Inc. and/or its affiliates
 * and other contributors as indicated by the @author tags.
 *
 * Licensed under the Apache License, Version 2.0 (the "License");
 * you may not use this file except in compliance with the License.
 * You may obtain a copy of the License at
 *
 * http://www.apache.org/licenses/LICENSE-2.0
 *
 * Unless required by applicable law or agreed to in writing, software
 * distributed under the License is distributed on an "AS IS" BASIS,
 * WITHOUT WARRANTIES OR CONDITIONS OF ANY KIND, either express or implied.
 * See the License for the specific language governing permissions and
 * limitations under the License.
 */

package org.keycloak.storage.ldap;

import java.util.ArrayList;
import java.util.HashMap;
import java.util.HashSet;
import java.util.List;
import java.util.Map;
import java.util.Set;
import java.util.concurrent.atomic.AtomicReference;
import java.util.function.Predicate;
import java.util.stream.Stream;

import javax.naming.AuthenticationException;

import org.jboss.logging.Logger;
import org.keycloak.common.constants.KerberosConstants;
import org.keycloak.component.ComponentModel;
import org.keycloak.credential.CredentialAuthentication;
import org.keycloak.credential.CredentialInput;
import org.keycloak.credential.CredentialInputUpdater;
import org.keycloak.credential.CredentialInputValidator;
import org.keycloak.federation.kerberos.impl.KerberosUsernamePasswordAuthenticator;
import org.keycloak.federation.kerberos.impl.SPNEGOAuthenticator;
import org.keycloak.models.CredentialValidationOutput;
import org.keycloak.models.GroupModel;
import org.keycloak.models.KeycloakSession;
import org.keycloak.models.LDAPConstants;
import org.keycloak.models.ModelDuplicateException;
import org.keycloak.models.ModelException;
import org.keycloak.models.RealmModel;
import org.keycloak.models.RequiredActionProviderModel;
import org.keycloak.models.RoleModel;
import org.keycloak.models.UserCredentialModel;
import org.keycloak.models.UserManager;
import org.keycloak.models.UserModel;
import org.keycloak.models.cache.CachedUserModel;
import org.keycloak.models.credential.PasswordCredentialModel;
import org.keycloak.models.utils.ReadOnlyUserModelDelegate;
import org.keycloak.policy.PasswordPolicyManagerProvider;
import org.keycloak.policy.PolicyError;
import org.keycloak.models.cache.UserCache;
import org.keycloak.storage.ReadOnlyException;
import org.keycloak.storage.StorageId;
import org.keycloak.storage.UserStorageProvider;
import org.keycloak.storage.UserStorageProviderModel;
import org.keycloak.storage.adapter.InMemoryUserAdapter;
import org.keycloak.storage.adapter.UpdateOnlyChangeUserModelDelegate;
import org.keycloak.storage.ldap.idm.model.LDAPObject;
import org.keycloak.storage.ldap.idm.query.Condition;
import org.keycloak.storage.ldap.idm.query.EscapeStrategy;
import org.keycloak.storage.ldap.idm.query.internal.LDAPQuery;
import org.keycloak.storage.ldap.idm.query.internal.LDAPQueryConditionsBuilder;
import org.keycloak.storage.ldap.idm.store.ldap.LDAPIdentityStore;
import org.keycloak.storage.ldap.kerberos.LDAPProviderKerberosConfig;
import org.keycloak.storage.ldap.mappers.LDAPMappersComparator;
import org.keycloak.storage.ldap.mappers.LDAPOperationDecorator;
import org.keycloak.storage.ldap.mappers.LDAPStorageMapper;
import org.keycloak.storage.ldap.mappers.LDAPStorageMapperManager;
import org.keycloak.storage.ldap.mappers.PasswordUpdateCallback;
import org.keycloak.storage.user.ImportedUserValidation;
import org.keycloak.storage.user.UserLookupProvider;
import org.keycloak.storage.user.UserQueryProvider;
import org.keycloak.storage.user.UserRegistrationProvider;

import static org.keycloak.utils.StreamsUtil.paginatedStream;

/**
 * @author <a href="mailto:mposolda@redhat.com">Marek Posolda</a>
 * @author <a href="mailto:bill@burkecentral.com">Bill Burke</a>
 * @version $Revision: 1 $
 */
public class LDAPStorageProvider implements UserStorageProvider,
        CredentialInputValidator,
        CredentialInputUpdater.Streams,
        CredentialAuthentication,
        UserLookupProvider.Streams,
        UserRegistrationProvider,
        UserQueryProvider.Streams,
        ImportedUserValidation {
    private static final Logger logger = Logger.getLogger(LDAPStorageProvider.class);
    private static final int DEFAULT_MAX_RESULTS = Integer.MAX_VALUE >> 1;

    protected LDAPStorageProviderFactory factory;
    protected KeycloakSession session;
    protected UserStorageProviderModel model;
    protected LDAPIdentityStore ldapIdentityStore;
    protected EditMode editMode;
    protected LDAPProviderKerberosConfig kerberosConfig;
    protected PasswordUpdateCallback updater;
    protected LDAPStorageMapperManager mapperManager;
    protected LDAPStorageUserManager userManager;
    private LDAPMappersComparator ldapMappersComparator;

    // these exist to make sure that we only hit ldap once per transaction
    //protected Map<String, UserModel> noImportSessionCache = new HashMap<>();


    protected final Set<String> supportedCredentialTypes = new HashSet<>();

    public LDAPStorageProvider(LDAPStorageProviderFactory factory, KeycloakSession session, ComponentModel model, LDAPIdentityStore ldapIdentityStore) {
        this.factory = factory;
        this.session = session;
        this.model = new UserStorageProviderModel(model);
        this.ldapIdentityStore = ldapIdentityStore;
        this.kerberosConfig = new LDAPProviderKerberosConfig(model);
        this.editMode = ldapIdentityStore.getConfig().getEditMode();
        this.mapperManager = new LDAPStorageMapperManager(this);
        this.userManager = new LDAPStorageUserManager(this);

        supportedCredentialTypes.add(PasswordCredentialModel.TYPE);
        if (kerberosConfig.isAllowKerberosAuthentication()) {
            supportedCredentialTypes.add(UserCredentialModel.KERBEROS);
        }

        ldapMappersComparator = new LDAPMappersComparator(getLdapIdentityStore().getConfig());
    }

    public void setUpdater(PasswordUpdateCallback updater) {
        this.updater = updater;
    }

    public KeycloakSession getSession() {
        return session;
    }

    public LDAPIdentityStore getLdapIdentityStore() {
        return this.ldapIdentityStore;
    }

    public EditMode getEditMode() {
        return editMode;
    }

    public UserStorageProviderModel getModel() {
        return model;
    }

    public LDAPStorageMapperManager getMapperManager() {
        return mapperManager;
    }

    public LDAPStorageUserManager getUserManager() {
        return userManager;
    }


    @Override
    public UserModel validate(RealmModel realm, UserModel local) {
        LDAPObject ldapObject = loadAndValidateUser(realm, local);
        if (ldapObject == null) {
            return null;
        }

        return proxy(realm, local, ldapObject, false);
    }

    protected UserModel proxy(RealmModel realm, UserModel local, LDAPObject ldapObject, boolean newUser) {
        UserModel existing = userManager.getManagedProxiedUser(local.getId());
        if (existing != null) {
            return existing;
        }

        // We need to avoid having CachedUserModel as cache is upper-layer then LDAP. Hence having CachedUserModel here may cause StackOverflowError
        if (local instanceof CachedUserModel) {
            local = session.userStorageManager().getUserById(realm, local.getId());

            existing = userManager.getManagedProxiedUser(local.getId());
            if (existing != null) {
                return existing;
            }
        }

        UserModel proxied = local;

        checkDNChanged(realm, local, ldapObject);

        switch (editMode) {
            case READ_ONLY:
                if (model.isImportEnabled()) {
                    proxied = new ReadonlyLDAPUserModelDelegate(local);
                } else {
                    proxied = new ReadOnlyUserModelDelegate(local);
                }
                break;
            case WRITABLE:
            case UNSYNCED:
                // Any attempt to write data, which are not supported by the LDAP schema, should fail
                // This check is skipped when register new user as there are many "generic" attributes always written (EG. enabled, emailVerified) and those are usually unsupported by LDAP schema
                if (!model.isImportEnabled() && !newUser) {
                    UserModel readOnlyDelegate = new ReadOnlyUserModelDelegate(local, ModelException::new);
                    proxied = new LDAPWritesOnlyUserModelDelegate(readOnlyDelegate, this);
                }
                break;
        }

        AtomicReference<UserModel> proxy = new AtomicReference<>(proxied);
        realm.getComponentsStream(model.getId(), LDAPStorageMapper.class.getName())
                .sorted(ldapMappersComparator.sortAsc())
                .forEachOrdered(mapperModel -> {
                    LDAPStorageMapper ldapMapper = mapperManager.getMapper(mapperModel);
                    proxy.set(ldapMapper.proxy(ldapObject, proxy.get(), realm));
                });
        proxied = proxy.get();

        if (!model.isImportEnabled()) {
            proxied = new UpdateOnlyChangeUserModelDelegate(proxied);
        }

        userManager.setManagedProxiedUser(proxied, ldapObject);

        return proxied;
    }

    private void checkDNChanged(RealmModel realm, UserModel local, LDAPObject ldapObject) {
        String dnFromDB = local.getFirstAttribute(LDAPConstants.LDAP_ENTRY_DN);
        String ldapDn = ldapObject.getDn().toString();
        if (!ldapDn.equals(dnFromDB)) {
            logger.debugf("Updated LDAP DN of user '%s' to '%s'", local.getUsername(), ldapDn);
            local.setSingleAttribute(LDAPConstants.LDAP_ENTRY_DN, ldapDn);

            UserCache userCache = session.userCache();
            if (userCache != null) {
                userCache.evict(realm, local);
            }
        }
    }

    @Override
    public boolean supportsCredentialAuthenticationFor(String type) {
        return type.equals(UserCredentialModel.KERBEROS) && kerberosConfig.isAllowKerberosAuthentication();
    }

    @Override
    public Stream<UserModel> searchForUserByUserAttributeStream(RealmModel realm, String attrName, String attrValue) {
    	 try (LDAPQuery ldapQuery = LDAPUtils.createQueryForUserSearch(this, realm)) {
             LDAPQueryConditionsBuilder conditionsBuilder = new LDAPQueryConditionsBuilder();

             Condition attrCondition = conditionsBuilder.equal(attrName, attrValue, EscapeStrategy.DEFAULT);
             ldapQuery.addWhereCondition(attrCondition);

             List<LDAPObject> ldapObjects = ldapQuery.getResultList();

             return ldapObjects.stream().map(ldapUser -> {
                 String ldapUsername = LDAPUtils.getUsername(ldapUser, this.ldapIdentityStore.getConfig());
                 UserModel localUser = session.userLocalStorage().getUserByUsername(realm, ldapUsername);
                 if (localUser == null) {
                     return importUserFromLDAP(session, realm, ldapUser);
                 } else {
                     return proxy(realm, localUser, ldapUser, false);
                 }
             });
         }
    }

    @Override
    public List<UserModel> searchForUserByUserAttributePaged(String attrName, String attrValue, RealmModel realm,
                                                             int firstResult, int maxResults) {
        return searchForUserByUserAttribute(attrName, attrValue, realm);
    }

    public boolean synchronizeRegistrations() {
        return "true".equalsIgnoreCase(model.getConfig().getFirst(LDAPConstants.SYNC_REGISTRATIONS)) && editMode == UserStorageProvider.EditMode.WRITABLE;
    }

    @Override
    public UserModel addUser(RealmModel realm, String username) {
        if (!synchronizeRegistrations()) {
            return null;
        }
        UserModel user = null;
        if (model.isImportEnabled()) {
            user = session.userLocalStorage().addUser(realm, username);
            user.setFederationLink(model.getId());
        } else {
            user = new InMemoryUserAdapter(session, realm, new StorageId(model.getId(), username).getId());
            user.setUsername(username);
        }
        LDAPObject ldapUser = LDAPUtils.addUserToLDAP(this, realm, user);
        LDAPUtils.checkUuid(ldapUser, ldapIdentityStore.getConfig());
        user.setSingleAttribute(LDAPConstants.LDAP_ID, ldapUser.getUuid());
        user.setSingleAttribute(LDAPConstants.LDAP_ENTRY_DN, ldapUser.getDn().toString());

        // Add the user to the default groups and add default required actions
        UserModel proxy = proxy(realm, user, ldapUser, true);
        proxy.grantRole(realm.getDefaultRole());

        realm.getDefaultGroupsStream().forEach(proxy::joinGroup);

        realm.getRequiredActionProvidersStream()
                .filter(RequiredActionProviderModel::isEnabled)
                .filter(RequiredActionProviderModel::isDefaultAction)
                .map(RequiredActionProviderModel::getAlias)
                .forEachOrdered(proxy::addRequiredAction);

        return proxy;
    }

    @Override
    public boolean removeUser(RealmModel realm, UserModel user) {
        if (editMode == UserStorageProvider.EditMode.READ_ONLY || editMode == UserStorageProvider.EditMode.UNSYNCED) {
            logger.warnf("User '%s' can't be deleted in LDAP as editMode is '%s'. Deleting user just from Keycloak DB, but he will be re-imported from LDAP again once searched in Keycloak", user.getUsername(), editMode.toString());
            return true;
        }

        LDAPObject ldapObject = loadAndValidateUser(realm, user);
        if (ldapObject == null) {
            logger.warnf("User '%s' can't be deleted from LDAP as it doesn't exist here", user.getUsername());
            return false;
        }

        ldapIdentityStore.remove(ldapObject);
        userManager.removeManagedUserEntry(user.getId());

        return true;
    }

    @Override
    public UserModel getUserById(RealmModel realm, String id) {
        UserModel alreadyLoadedInSession = userManager.getManagedProxiedUser(id);
        if (alreadyLoadedInSession != null) return alreadyLoadedInSession;

        StorageId storageId = new StorageId(id);
        return getUserByUsername(realm, storageId.getExternalId());
    }

    @Override
    public int getUsersCount(RealmModel realm) {
        return 0;
    }

    @Override
    public Stream<UserModel> getUsersStream(RealmModel realm) {
        return Stream.empty();
    }

    @Override
    public Stream<UserModel> getUsersStream(RealmModel realm, Integer firstResult, Integer maxResults) {
        return Stream.empty();
    }

    @Override
    public Stream<UserModel> searchForUserStream(RealmModel realm, String search, Integer firstResult, Integer maxResults) {
        Map<String, String> attributes = new HashMap<String, String>();
        attributes.put(UserModel.SEARCH,search);
        return searchForUserStream(realm, attributes, firstResult, maxResults);
    }


    @Override
    public Stream<UserModel> searchForUserStream(RealmModel realm, Map<String, String> params, Integer firstResult, Integer maxResults) {
        String search = params.get(UserModel.SEARCH);
        if(search!=null) {
            int spaceIndex = search.lastIndexOf(' ');
            if (spaceIndex > -1) {
                String firstName = search.substring(0, spaceIndex).trim();
                String lastName = search.substring(spaceIndex).trim();
                params.put(UserModel.FIRST_NAME, firstName);
                params.put(UserModel.LAST_NAME, lastName);
            } else if (search.indexOf('@') > -1) {
                params.put(UserModel.USERNAME, search.trim().toLowerCase());
                params.put(UserModel.EMAIL, search.trim().toLowerCase());
            } else {
                params.put(UserModel.LAST_NAME, search.trim());
                params.put(UserModel.USERNAME, search.trim().toLowerCase());
            }
        }

        Stream<LDAPObject> stream = searchLDAP(realm, params).stream()
            .filter(ldapObject -> {
                String ldapUsername = LDAPUtils.getUsername(ldapObject, this.ldapIdentityStore.getConfig());
                return (session.userLocalStorage().getUserByUsername(realm, ldapUsername) == null);
            });

        return paginatedStream(stream, firstResult, maxResults).map(ldapObject -> importUserFromLDAP(session, realm, ldapObject));
    }

    @Override
    public Stream<UserModel> getGroupMembersStream(RealmModel realm, GroupModel group, Integer firstResult, Integer maxResults) {
        int first = firstResult == null ? 0 : firstResult;
        int max = maxResults == null ? DEFAULT_MAX_RESULTS : maxResults;

        return realm.getComponentsStream(model.getId(), LDAPStorageMapper.class.getName())
            .sorted(ldapMappersComparator.sortAsc())
            .map(mapperModel ->
                mapperManager.getMapper(mapperModel).getGroupMembers(realm, group, first, max))
            .filter(((Predicate<List>) List::isEmpty).negate())
            .map(List::stream)
            .findFirst().orElse(Stream.empty());
    }

    @Override
    public Stream<UserModel> getRoleMembersStream(RealmModel realm, RoleModel role, Integer firstResult, Integer maxResults) {
        int first = firstResult == null ? 0 : firstResult;
        int max = maxResults == null ? DEFAULT_MAX_RESULTS : maxResults;

        return realm.getComponentsStream(model.getId(), LDAPStorageMapper.class.getName())
                .sorted(ldapMappersComparator.sortAsc())
                .map(mapperModel -> mapperManager.getMapper(mapperModel).getRoleMembers(realm, role, first, max))
                .filter(((Predicate<List>) List::isEmpty).negate())
                .map(List::stream)
                .findFirst().orElse(Stream.empty());
    }

    public List<UserModel> loadUsersByUsernames(List<String> usernames, RealmModel realm) {
        List<UserModel> result = new ArrayList<>();
        for (String username : usernames) {
            UserModel kcUser = session.users().getUserByUsername(realm, username);
            if (kcUser == null) {
                logger.warnf("User '%s' referenced by membership wasn't found in LDAP", username);
            } else if (model.isImportEnabled() && !model.getId().equals(kcUser.getFederationLink())) {
                logger.warnf("Incorrect federation provider of user '%s'", kcUser.getUsername());
            } else {
                result.add(kcUser);
            }
        }
        return result;
    }

    protected List<LDAPObject> searchLDAP(RealmModel realm, Map<String, String> attributes) {

        List<LDAPObject> results = new ArrayList<LDAPObject>();
        if (attributes.containsKey(UserModel.USERNAME)) {
            try (LDAPQuery ldapQuery = LDAPUtils.createQueryForUserSearch(this, realm)) {
                LDAPQueryConditionsBuilder conditionsBuilder = new LDAPQueryConditionsBuilder();

                // Mapper should replace "username" in parameter name with correct LDAP mapped attribute
                Condition usernameCondition = conditionsBuilder.equal(UserModel.USERNAME, attributes.get(UserModel.USERNAME), EscapeStrategy.NON_ASCII_CHARS_ONLY);
                ldapQuery.addWhereCondition(usernameCondition);

                List<LDAPObject> ldapObjects = ldapQuery.getResultList();
                results.addAll(ldapObjects);
            }
        }

        if (attributes.containsKey(UserModel.EMAIL)) {
            try (LDAPQuery ldapQuery = LDAPUtils.createQueryForUserSearch(this, realm)) {
                LDAPQueryConditionsBuilder conditionsBuilder = new LDAPQueryConditionsBuilder();

                // Mapper should replace "email" in parameter name with correct LDAP mapped attribute
                Condition emailCondition = conditionsBuilder.equal(UserModel.EMAIL, attributes.get(UserModel.EMAIL), EscapeStrategy.NON_ASCII_CHARS_ONLY);
                ldapQuery.addWhereCondition(emailCondition);

                List<LDAPObject> ldapObjects = ldapQuery.getResultList();
                results.addAll(ldapObjects);
            }
        }

        if (attributes.containsKey(UserModel.FIRST_NAME) || attributes.containsKey(UserModel.LAST_NAME)) {
            try (LDAPQuery ldapQuery = LDAPUtils.createQueryForUserSearch(this, realm)) {
                LDAPQueryConditionsBuilder conditionsBuilder = new LDAPQueryConditionsBuilder();

                // Mapper should replace parameter with correct LDAP mapped attributes
                if (attributes.containsKey(UserModel.FIRST_NAME)) {
                    ldapQuery.addWhereCondition(conditionsBuilder.equal(UserModel.FIRST_NAME, attributes.get(UserModel.FIRST_NAME), EscapeStrategy.NON_ASCII_CHARS_ONLY));
                }
                if (attributes.containsKey(UserModel.LAST_NAME)) {
                    ldapQuery.addWhereCondition(conditionsBuilder.equal(UserModel.LAST_NAME, attributes.get(UserModel.LAST_NAME), EscapeStrategy.NON_ASCII_CHARS_ONLY));
                }

                List<LDAPObject> ldapObjects = ldapQuery.getResultList();
                results.addAll(ldapObjects);
            }
        }

        return results;
    }

    /**
     * @param local
     * @return ldapUser corresponding to local user or null if user is no longer in LDAP
     */
    protected LDAPObject loadAndValidateUser(RealmModel realm, UserModel local) {
        LDAPObject existing = userManager.getManagedLDAPUser(local.getId());
        if (existing != null) {
            return existing;
        }

        String uuidLdapAttribute = local.getFirstAttribute(LDAPConstants.LDAP_ID);

        LDAPObject ldapUser = loadLDAPUserByUuid(realm, uuidLdapAttribute);

        if(ldapUser == null){
            return null;
        }
        LDAPUtils.checkUuid(ldapUser, ldapIdentityStore.getConfig());

        if (ldapUser.getUuid().equals(local.getFirstAttribute(LDAPConstants.LDAP_ID))) {
            return ldapUser;
        } else {
            logger.warnf("LDAP User invalid. ID doesn't match. ID from LDAP [%s], LDAP ID from local DB: [%s]", ldapUser.getUuid(), local.getFirstAttribute(LDAPConstants.LDAP_ID));
            return null;
        }
    }

    @Override
    public UserModel getUserByUsername(RealmModel realm, String username) {
        LDAPObject ldapUser = loadLDAPUserByUsername(realm, username);
        if (ldapUser == null) {
            return null;
        }

        return importUserFromLDAP(session, realm, ldapUser);
    }

    protected UserModel importUserFromLDAP(KeycloakSession session, RealmModel realm, LDAPObject ldapUser) {
        String ldapUsername = LDAPUtils.getUsername(ldapUser, ldapIdentityStore.getConfig());
        LDAPUtils.checkUuid(ldapUser, ldapIdentityStore.getConfig());

        UserModel imported = null;
        if (model.isImportEnabled()) {
            // Search if there is already an existing user, which means the username might have changed in LDAP without Keycloak knowing about it
            UserModel existingLocalUser = session.userLocalStorage()
                    .searchForUserByUserAttributeStream(realm, LDAPConstants.LDAP_ID, ldapUser.getUuid()).findFirst().orElse(null);
            if(existingLocalUser != null){
                imported = existingLocalUser;
                // Need to evict the existing user from cache
                session.userCache().evict(realm, existingLocalUser);
            } else {
                imported = session.userLocalStorage().addUser(realm, ldapUsername);
            }

        } else {
            InMemoryUserAdapter adapter = new InMemoryUserAdapter(session, realm, new StorageId(model.getId(), ldapUsername).getId());
            adapter.addDefaults();
            imported = adapter;
        }
        imported.setEnabled(true);

        UserModel finalImported = imported;
        realm.getComponentsStream(model.getId(), LDAPStorageMapper.class.getName())
                .sorted(ldapMappersComparator.sortDesc())
                .forEachOrdered(mapperModel -> {
                    if (logger.isTraceEnabled()) {
                        logger.tracef("Using mapper %s during import user from LDAP", mapperModel);
                    }
                    LDAPStorageMapper ldapMapper = mapperManager.getMapper(mapperModel);
                    ldapMapper.onImportUserFromLDAP(ldapUser, finalImported, realm, true);
                });

        String userDN = ldapUser.getDn().toString();
        if (model.isImportEnabled()) imported.setFederationLink(model.getId());
        imported.setSingleAttribute(LDAPConstants.LDAP_ID, ldapUser.getUuid());
        imported.setSingleAttribute(LDAPConstants.LDAP_ENTRY_DN, userDN);
        if(getLdapIdentityStore().getConfig().isTrustEmail()){
            imported.setEmailVerified(true);
        }
        logger.debugf("Imported new user from LDAP to Keycloak DB. Username: [%s], Email: [%s], LDAP_ID: [%s], LDAP Entry DN: [%s]", imported.getUsername(), imported.getEmail(),
                ldapUser.getUuid(), userDN);
        UserModel proxy = proxy(realm, imported, ldapUser, false);
        return proxy;
    }

    protected LDAPObject queryByEmail(RealmModel realm, String email) {
        try (LDAPQuery ldapQuery = LDAPUtils.createQueryForUserSearch(this, realm)) {
            LDAPQueryConditionsBuilder conditionsBuilder = new LDAPQueryConditionsBuilder();

            // Mapper should replace "email" in parameter name with correct LDAP mapped attribute
            Condition emailCondition = conditionsBuilder.equal(UserModel.EMAIL, email, EscapeStrategy.DEFAULT);
            ldapQuery.addWhereCondition(emailCondition);

            return ldapQuery.getFirstResult();
        }
    }


    @Override
    public UserModel getUserByEmail(RealmModel realm, String email) {
        LDAPObject ldapUser = queryByEmail(realm, email);
        if (ldapUser == null) {
            return null;
        }

        // Check here if user already exists
        String ldapUsername = LDAPUtils.getUsername(ldapUser, ldapIdentityStore.getConfig());
        UserModel user = session.userLocalStorage().getUserByUsername(realm, ldapUsername);

        if (user != null) {
            LDAPUtils.checkUuid(ldapUser, ldapIdentityStore.getConfig());
            // If email attribute mapper is set to "Always Read Value From LDAP" the user may be in Keycloak DB with an old email address
            if (ldapUser.getUuid().equals(user.getFirstAttribute(LDAPConstants.LDAP_ID))) {
                return proxy(realm, user, ldapUser, false);
            }
            throw new ModelDuplicateException("User with username '" + ldapUsername + "' already exists in Keycloak. It conflicts with LDAP user with email '" + email + "'");
        }

        return importUserFromLDAP(session, realm, ldapUser);
    }

    @Override
    public void preRemove(RealmModel realm) {
        // complete Don't think we have to do anything
    }

    @Override
    public void preRemove(RealmModel realm, RoleModel role) {
        // TODO: Maybe mappers callback to ensure role deletion propagated to LDAP by RoleLDAPFederationMapper?
    }

    @Override
    public void preRemove(RealmModel realm, GroupModel group) {

    }

    public boolean validPassword(RealmModel realm, UserModel user, String password) {
        if (kerberosConfig.isAllowKerberosAuthentication() && kerberosConfig.isUseKerberosForPasswordAuthentication()) {
            // Use Kerberos JAAS (Krb5LoginModule)
            KerberosUsernamePasswordAuthenticator authenticator = factory.createKerberosUsernamePasswordAuthenticator(kerberosConfig);
            return authenticator.validUser(user.getUsername(), password);
        } else {
            // Use Naming LDAP API
            LDAPObject ldapUser = loadAndValidateUser(realm, user);

            try {
                ldapIdentityStore.validatePassword(ldapUser, password);
                return true;
            } catch (AuthenticationException ae) {
                AtomicReference<Boolean> processed = new AtomicReference<>(false);
                realm.getComponentsStream(model.getId(), LDAPStorageMapper.class.getName())
                        .sorted(ldapMappersComparator.sortDesc())
                        .forEachOrdered(mapperModel -> {
                            if (logger.isTraceEnabled()) {
                                logger.tracef("Using mapper %s during import user from LDAP", mapperModel);
                            }
                            LDAPStorageMapper ldapMapper = mapperManager.getMapper(mapperModel);
                            processed.set(processed.get() || ldapMapper.onAuthenticationFailure(ldapUser, user, ae, realm));
                        });
                return processed.get();
            }
        }
    }


    @Override
    public boolean updateCredential(RealmModel realm, UserModel user, CredentialInput input) {
        if (!PasswordCredentialModel.TYPE.equals(input.getType()) || ! (input instanceof UserCredentialModel)) return false;
        if (editMode == UserStorageProvider.EditMode.READ_ONLY) {
            throw new ReadOnlyException("Federated storage is not writable");

        } else if (editMode == UserStorageProvider.EditMode.WRITABLE) {
            LDAPIdentityStore ldapIdentityStore = getLdapIdentityStore();
            String password = input.getChallengeResponse();
            LDAPObject ldapUser = loadAndValidateUser(realm, user);
            if (ldapIdentityStore.getConfig().isValidatePasswordPolicy()) {
		PolicyError error = session.getProvider(PasswordPolicyManagerProvider.class).validate(realm, user, password);
		if (error != null) throw new ModelException(error.getMessage(), error.getParameters());
            }
            try {
                LDAPOperationDecorator operationDecorator = null;
                if (updater != null) {
                    operationDecorator = updater.beforePasswordUpdate(user, ldapUser, (UserCredentialModel)input);
                }

                ldapIdentityStore.updatePassword(ldapUser, password, operationDecorator);

                if (updater != null) updater.passwordUpdated(user, ldapUser, (UserCredentialModel)input);
                return true;
            } catch (ModelException me) {
                if (updater != null) {
                    updater.passwordUpdateFailed(user, ldapUser, (UserCredentialModel)input, me);
                    return false;
                } else {
                    throw me;
                }
            }

        } else {
            return false;
        }
    }

    @Override
    public void disableCredentialType(RealmModel realm, UserModel user, String credentialType) {

    }

    @Override
    public Stream<String> getDisableableCredentialTypesStream(RealmModel realm, UserModel user) {
        return Stream.empty();
    }

    public Set<String> getSupportedCredentialTypes() {
        return new HashSet<String>(this.supportedCredentialTypes);
    }


    @Override
    public boolean supportsCredentialType(String credentialType) {
        return getSupportedCredentialTypes().contains(credentialType);
    }

    @Override
    public boolean isConfiguredFor(RealmModel realm, UserModel user, String credentialType) {
        return getSupportedCredentialTypes().contains(credentialType);
    }

    @Override
    public boolean isValid(RealmModel realm, UserModel user, CredentialInput input) {
        if (!(input instanceof UserCredentialModel)) return false;
        if (input.getType().equals(PasswordCredentialModel.TYPE) && !session.userCredentialManager().isConfiguredLocally(realm, user, PasswordCredentialModel.TYPE)) {
            return validPassword(realm, user, input.getChallengeResponse());
        } else {
            return false; // invalid cred type
        }
    }

    @Override
    public CredentialValidationOutput authenticate(RealmModel realm, CredentialInput cred) {
        if (!(cred instanceof UserCredentialModel)) CredentialValidationOutput.failed();
        UserCredentialModel credential = (UserCredentialModel)cred;
        if (credential.getType().equals(UserCredentialModel.KERBEROS)) {
            if (kerberosConfig.isAllowKerberosAuthentication()) {
                String spnegoToken = credential.getChallengeResponse();
                SPNEGOAuthenticator spnegoAuthenticator = factory.createSPNEGOAuthenticator(spnegoToken, kerberosConfig);

                spnegoAuthenticator.authenticate();

                Map<String, String> state = new HashMap<String, String>();
                if (spnegoAuthenticator.isAuthenticated()) {

                    // TODO: This assumes that LDAP "uid" is equal to kerberos principal name. Like uid "hnelson" and kerberos principal "hnelson@KEYCLOAK.ORG".
                    // Check if it's correct or if LDAP attribute for mapping kerberos principal should be available (For ApacheDS it seems to be attribute "krb5PrincipalName" but on MSAD it's likely different)
                    String username = spnegoAuthenticator.getAuthenticatedUsername();
                    UserModel user = findOrCreateAuthenticatedUser(realm, username);

                    if (user == null) {
                        logger.warnf("Kerberos/SPNEGO authentication succeeded with username [%s], but couldn't find or create user with federation provider [%s]", username, model.getName());
                        return CredentialValidationOutput.failed();
                    } else {
                        String delegationCredential = spnegoAuthenticator.getSerializedDelegationCredential();
                        if (delegationCredential != null) {
                            state.put(KerberosConstants.GSS_DELEGATION_CREDENTIAL, delegationCredential);
                        }

                        return new CredentialValidationOutput(user, CredentialValidationOutput.Status.AUTHENTICATED, state);
                    }
                }  else if (spnegoAuthenticator.getResponseToken() != null) {
                    // Case when SPNEGO handshake requires multiple steps
                    logger.tracef("SPNEGO Handshake will continue");
                    state.put(KerberosConstants.RESPONSE_TOKEN, spnegoAuthenticator.getResponseToken());
                    return new CredentialValidationOutput(null, CredentialValidationOutput.Status.CONTINUE, state);
                } else {
                    logger.tracef("SPNEGO Handshake not successful");
                    return CredentialValidationOutput.failed();
                }
            }
        }

        return CredentialValidationOutput.failed();
    }

    @Override
    public void close() {
    }

    /**
     * Called after successful kerberos authentication
     *
     * @param realm realm
     * @param username username without realm prefix
     * @return finded or newly created user
     */
    protected UserModel findOrCreateAuthenticatedUser(RealmModel realm, String username) {
        UserModel user = session.userLocalStorage().getUserByUsername(realm, username);
        if (user != null) {
            logger.debugf("Kerberos authenticated user [%s] found in Keycloak storage", username);
            if (!model.getId().equals(user.getFederationLink())) {
                logger.warnf("User with username [%s] already exists, but is not linked to provider [%s]", username, model.getName());
                return null;
            } else {
                LDAPObject ldapObject = loadAndValidateUser(realm, user);
                if (ldapObject != null) {
                    return proxy(realm, user, ldapObject, false);
                } else {
                    logger.warnf("User with username [%s] aready exists and is linked to provider [%s] but is not valid. Stale LDAP_ID on local user is: %s",
                            username,  model.getName(), user.getFirstAttribute(LDAPConstants.LDAP_ID));
                    logger.warn("Will re-create user");
                    UserCache userCache = session.userCache();
                    if (userCache != null) {
                        userCache.evict(realm, user);
                    }
                    new UserManager(session).removeUser(realm, user, session.userLocalStorage());
                }
            }
        }

        // Creating user to local storage
        logger.debugf("Kerberos authenticated user [%s] not in Keycloak storage. Creating him", username);
        return getUserByUsername(realm, username);
    }

    public LDAPObject loadLDAPUserByUsername(RealmModel realm, String username) {
        try (LDAPQuery ldapQuery = LDAPUtils.createQueryForUserSearch(this, realm)) {
            LDAPQueryConditionsBuilder conditionsBuilder = new LDAPQueryConditionsBuilder();

            String usernameMappedAttribute = this.ldapIdentityStore.getConfig().getUsernameLdapAttribute();
            Condition usernameCondition = conditionsBuilder.equal(usernameMappedAttribute, username, EscapeStrategy.DEFAULT);
            ldapQuery.addWhereCondition(usernameCondition);

            LDAPObject ldapUser = ldapQuery.getFirstResult();
            if (ldapUser == null) {
                return null;
            }

            return ldapUser;
        }
    }

<<<<<<< HEAD
=======
    public LDAPObject loadLDAPUserByUuid(RealmModel realm, String uuid) {
        if(uuid == null){
            return null;
        }
        try (LDAPQuery ldapQuery = LDAPUtils.createQueryForUserSearch(this, realm)) {
            LDAPQueryConditionsBuilder conditionsBuilder = new LDAPQueryConditionsBuilder();

            String uuidLDAPAttributeName = this.ldapIdentityStore.getConfig().getUuidLDAPAttributeName();
            Condition usernameCondition = conditionsBuilder.equal(uuidLDAPAttributeName, uuid, EscapeStrategy.DEFAULT);
            ldapQuery.addWhereCondition(usernameCondition);

            return ldapQuery.getFirstResult();
        }
    }

>>>>>>> af8ea821
}<|MERGE_RESOLUTION|>--- conflicted
+++ resolved
@@ -822,8 +822,6 @@
         }
     }
 
-<<<<<<< HEAD
-=======
     public LDAPObject loadLDAPUserByUuid(RealmModel realm, String uuid) {
         if(uuid == null){
             return null;
@@ -839,5 +837,4 @@
         }
     }
 
->>>>>>> af8ea821
 }