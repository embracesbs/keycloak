<?xml version="1.0"?>
<!--
  ~ JBoss, Home of Professional Open Source.
  ~ Copyright 2016 Red Hat, Inc., and individual contributors
  ~ as indicated by the @author tags.
  ~
  ~ Licensed under the Apache License, Version 2.0 (the "License");
  ~ you may not use this file except in compliance with the License.
  ~ You may obtain a copy of the License at
  ~
  ~     http://www.apache.org/licenses/LICENSE-2.0
  ~
  ~ Unless required by applicable law or agreed to in writing, software
  ~ distributed under the License is distributed on an "AS IS" BASIS,
  ~ WITHOUT WARRANTIES OR CONDITIONS OF ANY KIND, either express or implied.
  ~ See the License for the specific language governing permissions and
  ~ limitations under the License.
  -->

<project xmlns="http://maven.apache.org/POM/4.0.0" xmlns:xsi="http://www.w3.org/2001/XMLSchema-instance"
         xsi:schemaLocation="http://maven.apache.org/POM/4.0.0 http://maven.apache.org/maven-v4_0_0.xsd">
    <parent>
        <artifactId>keycloak-parent</artifactId>
        <groupId>org.keycloak</groupId>
<<<<<<< HEAD
        <version>14.0.0</version>
=======
        <version>17.0.0</version>
>>>>>>> 6ad24374
        <relativePath>../../../pom.xml</relativePath>
    </parent>
    <modelVersion>4.0.0</modelVersion>

    <artifactId>keycloak-wildfly-elytron-oidc-adapter</artifactId>
    <name>Keycloak Wildfly Elytron OIDC Adapter</name>
    <description/>

    <dependencies>
        <dependency>
            <groupId>org.wildfly.common</groupId>
            <artifactId>wildfly-common</artifactId>
            <scope>provided</scope>
        </dependency>
        <dependency>
            <groupId>org.wildfly.security</groupId>
            <artifactId>wildfly-elytron</artifactId>
            <scope>provided</scope>
        </dependency>
        <dependency>
            <groupId>org.wildfly.security.elytron-web</groupId>
            <artifactId>undertow-server</artifactId>
            <scope>provided</scope>
        </dependency>
        <dependency>
            <groupId>org.jboss.logging</groupId>
            <artifactId>jboss-logging</artifactId>
            <scope>provided</scope>
        </dependency>
        <dependency>
            <groupId>org.keycloak</groupId>
            <artifactId>keycloak-core</artifactId>
        </dependency>
        <dependency>
            <groupId>org.keycloak</groupId>
            <artifactId>keycloak-adapter-spi</artifactId>
        </dependency>
        <dependency>
            <groupId>org.keycloak</groupId>
            <artifactId>keycloak-adapter-core</artifactId>
        </dependency>
        <dependency>
            <groupId>org.apache.httpcomponents</groupId>
            <artifactId>httpclient</artifactId>
        </dependency>
        <dependency>
            <groupId>org.bouncycastle</groupId>
            <artifactId>bcprov-jdk15on</artifactId>
        </dependency>
        <dependency>
            <groupId>com.fasterxml.jackson.core</groupId>
            <artifactId>jackson-core</artifactId>
        </dependency>
        <dependency>
            <groupId>com.fasterxml.jackson.core</groupId>
            <artifactId>jackson-databind</artifactId>
        </dependency>
        <dependency>
            <groupId>com.fasterxml.jackson.core</groupId>
            <artifactId>jackson-annotations</artifactId>
        </dependency>
        <dependency>
            <groupId>org.jboss.spec.javax.servlet</groupId>
            <artifactId>jboss-servlet-api_3.0_spec</artifactId>
            <scope>provided</scope>
        </dependency>
        <dependency>
            <groupId>io.undertow</groupId>
            <artifactId>undertow-servlet</artifactId>
            <scope>provided</scope>
        </dependency>
    </dependencies>
</project><|MERGE_RESOLUTION|>--- conflicted
+++ resolved
@@ -22,11 +22,7 @@
     <parent>
         <artifactId>keycloak-parent</artifactId>
         <groupId>org.keycloak</groupId>
-<<<<<<< HEAD
-        <version>14.0.0</version>
-=======
         <version>17.0.0</version>
->>>>>>> 6ad24374
         <relativePath>../../../pom.xml</relativePath>
     </parent>
     <modelVersion>4.0.0</modelVersion>
