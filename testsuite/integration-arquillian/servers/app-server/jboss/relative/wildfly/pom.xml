--- conflicted
+++ resolved
@@ -21,11 +21,7 @@
     <parent>
         <groupId>org.keycloak.testsuite</groupId>
         <artifactId>integration-arquillian-servers-app-server-jboss-relative</artifactId>
-<<<<<<< HEAD
-        <version>14.0.0</version>
-=======
         <version>17.0.0</version>
->>>>>>> 6ad24374
     </parent>
     <modelVersion>4.0.0</modelVersion>
 
