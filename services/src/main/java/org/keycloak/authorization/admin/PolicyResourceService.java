/*
 * Copyright 2016 Red Hat, Inc. and/or its affiliates
 * and other contributors as indicated by the @author tags.
 *
 * Licensed under the Apache License, Version 2.0 (the "License");
 * you may not use this file except in compliance with the License.
 * You may obtain a copy of the License at
 *
 * http://www.apache.org/licenses/LICENSE-2.0
 *
 * Unless required by applicable law or agreed to in writing, software
 * distributed under the License is distributed on an "AS IS" BASIS,
 * WITHOUT WARRANTIES OR CONDITIONS OF ANY KIND, either express or implied.
 * See the License for the specific language governing permissions and
 * limitations under the License.
 */
package org.keycloak.authorization.admin;

import java.io.IOException;
import java.util.List;
import java.util.stream.Collectors;

import javax.ws.rs.Consumes;
import javax.ws.rs.DELETE;
import javax.ws.rs.GET;
import javax.ws.rs.PUT;
import javax.ws.rs.Path;
import javax.ws.rs.Produces;
import javax.ws.rs.core.Context;
import javax.ws.rs.core.Response;
import javax.ws.rs.core.Response.Status;
import javax.ws.rs.core.UriInfo;

import org.jboss.resteasy.annotations.cache.NoCache;
import org.keycloak.authorization.AuthorizationProvider;
import org.keycloak.authorization.model.Policy;
import org.keycloak.authorization.model.ResourceServer;
import org.keycloak.authorization.policy.provider.PolicyProviderFactory;
import org.keycloak.authorization.store.PolicyStore;
import org.keycloak.authorization.store.StoreFactory;
import org.keycloak.events.admin.OperationType;
import org.keycloak.events.admin.ResourceType;
import org.keycloak.models.utils.ModelToRepresentation;
import org.keycloak.models.utils.RepresentationToModel;
import org.keycloak.representations.idm.authorization.AbstractPolicyRepresentation;
import org.keycloak.representations.idm.authorization.PolicyRepresentation;
import org.keycloak.representations.idm.authorization.ResourceRepresentation;
import org.keycloak.representations.idm.authorization.ScopeRepresentation;
<<<<<<< HEAD
import org.keycloak.services.resources.admin.permissions.AdminPermissionEvaluator;
=======
import org.keycloak.services.resources.admin.AdminEventBuilder;
import org.keycloak.services.resources.admin.RealmAuth;
>>>>>>> edc6d99c
import org.keycloak.util.JsonSerialization;

/**
 * @author <a href="mailto:psilva@redhat.com">Pedro Igor</a>
 */
public class PolicyResourceService {

    private final Policy policy;
    protected final ResourceServer resourceServer;
    protected final AuthorizationProvider authorization;
<<<<<<< HEAD
    protected final AdminPermissionEvaluator auth;

    public PolicyResourceService(Policy policy, ResourceServer resourceServer, AuthorizationProvider authorization, AdminPermissionEvaluator auth) {
=======
    protected final RealmAuth auth;
    private final AdminEventBuilder adminEvent;

    public PolicyResourceService(Policy policy, ResourceServer resourceServer, AuthorizationProvider authorization, RealmAuth auth, AdminEventBuilder adminEvent) {
>>>>>>> edc6d99c
        this.policy = policy;
        this.resourceServer = resourceServer;
        this.authorization = authorization;
        this.auth = auth;
        this.adminEvent = adminEvent.resource(ResourceType.AUTHORIZATION_POLICY);
    }

    @PUT
    @Consumes("application/json")
    @Produces("application/json")
    @NoCache
<<<<<<< HEAD
    public Response update(String payload) {
        this.auth.realm().requireManageAuthorization();
=======
    public Response update(@Context UriInfo uriInfo,  String payload) {
        this.auth.requireManage();
>>>>>>> edc6d99c

        AbstractPolicyRepresentation representation = doCreateRepresentation(payload);

        if (policy == null) {
            return Response.status(Status.NOT_FOUND).build();
        }

        representation.setId(policy.getId());

        RepresentationToModel.toModel(representation, authorization, policy);


        audit(uriInfo, representation, OperationType.UPDATE);

        return Response.status(Status.CREATED).build();
    }

    @DELETE
<<<<<<< HEAD
    public Response delete() {
        this.auth.realm().requireManageAuthorization();
=======
    public Response delete(@Context UriInfo uriInfo) {
        this.auth.requireManage();
>>>>>>> edc6d99c

        if (policy == null) {
            return Response.status(Status.NOT_FOUND).build();
        }

        StoreFactory storeFactory = authorization.getStoreFactory();
        PolicyStore policyStore = storeFactory.getPolicyStore();
        PolicyProviderFactory resource = getProviderFactory(policy.getType());

        resource.onRemove(policy, authorization);

        policyStore.delete(policy.getId());

        if (authorization.getRealm().isAdminEventsEnabled()) {
            audit(uriInfo, toRepresentation(policy, authorization), OperationType.DELETE);
        }

        return Response.noContent().build();
    }

    @GET
    @Produces("application/json")
    @NoCache
    public Response findById() {
        this.auth.realm().requireViewAuthorization();

        if (policy == null) {
            return Response.status(Status.NOT_FOUND).build();
        }

        return Response.ok(toRepresentation(policy, authorization)).build();
    }

    protected AbstractPolicyRepresentation toRepresentation(Policy policy, AuthorizationProvider authorization) {
        return ModelToRepresentation.toRepresentation(policy, PolicyRepresentation.class, authorization);
    }

    @Path("/dependentPolicies")
    @GET
    @Produces("application/json")
    @NoCache
    public Response getDependentPolicies() {
        this.auth.realm().requireViewAuthorization();

        if (policy == null) {
            return Response.status(Status.NOT_FOUND).build();
        }

        List<Policy> policies = authorization.getStoreFactory().getPolicyStore().findDependentPolicies(policy.getId(), resourceServer.getId());

        return Response.ok(policies.stream().map(policy -> {
            PolicyRepresentation representation1 = new PolicyRepresentation();

            representation1.setId(policy.getId());
            representation1.setName(policy.getName());
            representation1.setType(policy.getType());

            return representation1;
        }).collect(Collectors.toList())).build();
    }

    @Path("/scopes")
    @GET
    @Produces("application/json")
    @NoCache
    public Response getScopes() {
        this.auth.realm().requireViewAuthorization();

        if (policy == null) {
            return Response.status(Status.NOT_FOUND).build();
        }

        return Response.ok(policy.getScopes().stream().map(scope -> {
            ScopeRepresentation representation = new ScopeRepresentation();

            representation.setId(scope.getId());
            representation.setName(scope.getName());

            return representation;
        }).collect(Collectors.toList())).build();
    }

    @Path("/resources")
    @GET
    @Produces("application/json")
    @NoCache
    public Response getResources() {
        this.auth.realm().requireViewAuthorization();

        if (policy == null) {
            return Response.status(Status.NOT_FOUND).build();
        }

        return Response.ok(policy.getResources().stream().map(resource -> {
            ResourceRepresentation representation = new ResourceRepresentation();

            representation.setId(resource.getId());
            representation.setName(resource.getName());

            return representation;
        }).collect(Collectors.toList())).build();
    }

    @Path("/associatedPolicies")
    @GET
    @Produces("application/json")
    @NoCache
    public Response getAssociatedPolicies() {
        this.auth.realm().requireViewAuthorization();

        if (policy == null) {
            return Response.status(Status.NOT_FOUND).build();
        }

        return Response.ok(policy.getAssociatedPolicies().stream().map(policy -> {
            PolicyRepresentation representation1 = new PolicyRepresentation();

            representation1.setId(policy.getId());
            representation1.setName(policy.getName());
            representation1.setType(policy.getType());

            return representation1;
        }).collect(Collectors.toList())).build();
    }

    protected AbstractPolicyRepresentation doCreateRepresentation(String payload) {
        PolicyRepresentation representation;

        try {
            representation = JsonSerialization.readValue(payload, PolicyRepresentation.class);
        } catch (IOException cause) {
            throw new RuntimeException("Failed to deserialize representation", cause);
        }

        return representation;
    }

    private PolicyProviderFactory getProviderFactory(String policyType) {
        return authorization.getProviderFactory(policyType);
    }

    protected Policy getPolicy() {
        return policy;
    }

    private void audit(@Context UriInfo uriInfo, AbstractPolicyRepresentation policy, OperationType operation) {
        if (authorization.getRealm().isAdminEventsEnabled()) {
            adminEvent.operation(operation).resourcePath(uriInfo).representation(policy).success();
        }
    }
}<|MERGE_RESOLUTION|>--- conflicted
+++ resolved
@@ -46,12 +46,8 @@
 import org.keycloak.representations.idm.authorization.PolicyRepresentation;
 import org.keycloak.representations.idm.authorization.ResourceRepresentation;
 import org.keycloak.representations.idm.authorization.ScopeRepresentation;
-<<<<<<< HEAD
 import org.keycloak.services.resources.admin.permissions.AdminPermissionEvaluator;
-=======
 import org.keycloak.services.resources.admin.AdminEventBuilder;
-import org.keycloak.services.resources.admin.RealmAuth;
->>>>>>> edc6d99c
 import org.keycloak.util.JsonSerialization;
 
 /**
@@ -62,16 +58,10 @@
     private final Policy policy;
     protected final ResourceServer resourceServer;
     protected final AuthorizationProvider authorization;
-<<<<<<< HEAD
     protected final AdminPermissionEvaluator auth;
-
-    public PolicyResourceService(Policy policy, ResourceServer resourceServer, AuthorizationProvider authorization, AdminPermissionEvaluator auth) {
-=======
-    protected final RealmAuth auth;
     private final AdminEventBuilder adminEvent;
 
-    public PolicyResourceService(Policy policy, ResourceServer resourceServer, AuthorizationProvider authorization, RealmAuth auth, AdminEventBuilder adminEvent) {
->>>>>>> edc6d99c
+    public PolicyResourceService(Policy policy, ResourceServer resourceServer, AuthorizationProvider authorization, AdminPermissionEvaluator auth, AdminEventBuilder adminEvent) {
         this.policy = policy;
         this.resourceServer = resourceServer;
         this.authorization = authorization;
@@ -83,13 +73,8 @@
     @Consumes("application/json")
     @Produces("application/json")
     @NoCache
-<<<<<<< HEAD
-    public Response update(String payload) {
+    public Response update(@Context UriInfo uriInfo,String payload) {
         this.auth.realm().requireManageAuthorization();
-=======
-    public Response update(@Context UriInfo uriInfo,  String payload) {
-        this.auth.requireManage();
->>>>>>> edc6d99c
 
         AbstractPolicyRepresentation representation = doCreateRepresentation(payload);
 
@@ -108,13 +93,8 @@
     }
 
     @DELETE
-<<<<<<< HEAD
-    public Response delete() {
+    public Response delete(@Context UriInfo uriInfo) {
         this.auth.realm().requireManageAuthorization();
-=======
-    public Response delete(@Context UriInfo uriInfo) {
-        this.auth.requireManage();
->>>>>>> edc6d99c
 
         if (policy == null) {
             return Response.status(Status.NOT_FOUND).build();
