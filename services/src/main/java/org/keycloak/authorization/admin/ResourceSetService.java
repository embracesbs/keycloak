/*
 * JBoss, Home of Professional Open Source.
 * Copyright 2016 Red Hat, Inc., and individual contributors
 * as indicated by the @author tags.
 *
 * Licensed under the Apache License, Version 2.0 (the "License");
 * you may not use this file except in compliance with the License.
 * You may obtain a copy of the License at
 *
 *     http://www.apache.org/licenses/LICENSE-2.0
 *
 * Unless required by applicable law or agreed to in writing, software
 * distributed under the License is distributed on an "AS IS" BASIS,
 * WITHOUT WARRANTIES OR CONDITIONS OF ANY KIND, either express or implied.
 * See the License for the specific language governing permissions and
 * limitations under the License.
 */
package org.keycloak.authorization.admin;

import static org.keycloak.models.utils.ModelToRepresentation.toRepresentation;
import static org.keycloak.models.utils.RepresentationToModel.toModel;

import java.util.ArrayList;
import java.util.Collection;
import java.util.Collections;
import java.util.EnumMap;
import java.util.HashMap;
import java.util.HashSet;
import java.util.List;
import java.util.Map;
import java.util.Set;
import java.util.function.BiFunction;
import java.util.function.Function;
import java.util.stream.Collectors;

import javax.ws.rs.Consumes;
import javax.ws.rs.DELETE;
import javax.ws.rs.GET;
import javax.ws.rs.POST;
import javax.ws.rs.PUT;
import javax.ws.rs.Path;
import javax.ws.rs.PathParam;
import javax.ws.rs.Produces;
import javax.ws.rs.QueryParam;
import javax.ws.rs.core.Response;
import javax.ws.rs.core.Response.Status;

import org.jboss.resteasy.annotations.cache.NoCache;
import org.keycloak.OAuthErrorException;
import org.keycloak.authorization.AuthorizationProvider;
import org.keycloak.authorization.model.Policy;
import org.keycloak.authorization.model.Resource;
import org.keycloak.authorization.model.ResourceServer;
import org.keycloak.authorization.model.Scope;
import org.keycloak.authorization.store.PolicyStore;
import org.keycloak.authorization.store.ResourceStore;
import org.keycloak.authorization.store.StoreFactory;
import org.keycloak.common.util.PathMatcher;
import org.keycloak.events.admin.OperationType;
import org.keycloak.events.admin.ResourceType;
import org.keycloak.models.ClientModel;
import org.keycloak.models.Constants;
import org.keycloak.models.KeycloakSession;
import org.keycloak.models.RealmModel;
import org.keycloak.models.UserModel;
import org.keycloak.representations.idm.authorization.PolicyRepresentation;
import org.keycloak.representations.idm.authorization.ResourceOwnerRepresentation;
import org.keycloak.representations.idm.authorization.ResourceRepresentation;
import org.keycloak.representations.idm.authorization.ScopeRepresentation;
import org.keycloak.services.ErrorResponseException;
import org.keycloak.services.resources.admin.AdminEventBuilder;
import org.keycloak.services.resources.admin.permissions.AdminPermissionEvaluator;

/**
 * @author <a href="mailto:psilva@redhat.com">Pedro Igor</a>
 */
public class ResourceSetService {

    private final AuthorizationProvider authorization;
    private final AdminPermissionEvaluator auth;
    private final AdminEventBuilder adminEvent;
    private KeycloakSession session;
    private ResourceServer resourceServer;

    public ResourceSetService(KeycloakSession session, ResourceServer resourceServer, AuthorizationProvider authorization, AdminPermissionEvaluator auth, AdminEventBuilder adminEvent) {
        this.session = session;
        this.resourceServer = resourceServer;
        this.authorization = authorization;
        this.auth = auth;
        this.adminEvent = adminEvent.resource(ResourceType.AUTHORIZATION_RESOURCE);
    }

    @POST
    @NoCache
    @Consumes("application/json")
    @Produces("application/json")
    public Response createPost(ResourceRepresentation resource) {
        if (resource == null) {
            return Response.status(Status.BAD_REQUEST).build();
        }

        ResourceRepresentation newResource = create(resource);

        audit(resource, resource.getId(), OperationType.CREATE);

        return Response.status(Status.CREATED).entity(newResource).build();
    }

    public ResourceRepresentation create(ResourceRepresentation resource) {
        requireManage();
        StoreFactory storeFactory = this.authorization.getStoreFactory();
        ResourceOwnerRepresentation owner = resource.getOwner();

        if (owner == null) {
            owner = new ResourceOwnerRepresentation();
            owner.setId(resourceServer.getId());
            resource.setOwner(owner);
        }

        String ownerId = owner.getId();

        if (ownerId == null) {
            throw new ErrorResponseException(OAuthErrorException.INVALID_REQUEST, "You must specify the resource owner.", Status.BAD_REQUEST);
        }

        Resource existingResource = storeFactory.getResourceStore().findByName(resource.getName(), ownerId, this.resourceServer.getId());

        if (existingResource != null) {
            throw new ErrorResponseException(OAuthErrorException.INVALID_REQUEST, "Resource with name [" + resource.getName() + "] already exists.", Status.CONFLICT);
        }

<<<<<<< HEAD
        Resource model = toModel(resource, this.resourceServer, authorization);

        return toRepresentation(model, resourceServer, authorization);
=======
        return toRepresentation(toModel(resource, this.resourceServer, authorization), resourceServer.getId(), authorization);
>>>>>>> af8ea821
    }

    @Path("{id}")
    @PUT
    @Consumes("application/json")
    @Produces("application/json")
    public Response update(@PathParam("id") String id, ResourceRepresentation resource) {
        requireManage();
        resource.setId(id);
        StoreFactory storeFactory = this.authorization.getStoreFactory();
        ResourceStore resourceStore = storeFactory.getResourceStore();
        Resource model = resourceStore.findById(resource.getId(), resourceServer.getId());

        if (model == null) {
            return Response.status(Status.NOT_FOUND).build();
        }

        toModel(resource, resourceServer, authorization);

        audit(resource, OperationType.UPDATE);

        return Response.noContent().build();
    }

    @Path("{id}")
    @DELETE
    public Response delete(@PathParam("id") String id) {
        requireManage();
        StoreFactory storeFactory = authorization.getStoreFactory();
        Resource resource = storeFactory.getResourceStore().findById(id, resourceServer.getId());

        if (resource == null) {
            return Response.status(Status.NOT_FOUND).build();
        }

        storeFactory.getResourceStore().delete(id);

        audit(toRepresentation(resource, resourceServer.getId(), authorization), OperationType.DELETE);

        return Response.noContent().build();
    }

    @Path("{id}")
    @GET
    @NoCache
    @Produces("application/json")
    public Response findById(@PathParam("id") String id) {
        return findById(id, resource -> toRepresentation(resource, resourceServer.getId(), authorization, true));
    }

    public Response findById(String id, Function<Resource, ? extends ResourceRepresentation> toRepresentation) {
        requireView();
        StoreFactory storeFactory = authorization.getStoreFactory();
        Resource model = storeFactory.getResourceStore().findById(id, resourceServer.getId());

        if (model == null) {
            return Response.status(Status.NOT_FOUND).build();
        }

        return Response.ok(toRepresentation.apply(model)).build();
    }

    @Path("{id}/scopes")
    @GET
    @NoCache
    @Produces("application/json")
    public Response getScopes(@PathParam("id") String id) {
        requireView();
        StoreFactory storeFactory = authorization.getStoreFactory();
        Resource model = storeFactory.getResourceStore().findById(id, resourceServer.getId());

        if (model == null) {
            return Response.status(Status.NOT_FOUND).build();
        }

        List<ScopeRepresentation> scopes = model.getScopes().stream().map(scope -> {
            ScopeRepresentation representation = new ScopeRepresentation();

            representation.setId(scope.getId());
            representation.setName(scope.getName());

            return representation;
        }).collect(Collectors.toList());

        if (model.getType() != null && !model.getOwner().equals(resourceServer.getId())) {
            ResourceStore resourceStore = authorization.getStoreFactory().getResourceStore();
            for (Resource typed : resourceStore.findByType(model.getType(), resourceServer.getId())) {
                if (typed.getOwner().equals(resourceServer.getId()) && !typed.getId().equals(model.getId())) {
                    scopes.addAll(typed.getScopes().stream().map(model1 -> {
                        ScopeRepresentation scope = new ScopeRepresentation();
                        scope.setId(model1.getId());
                        scope.setName(model1.getName());
                        String iconUri = model1.getIconUri();
                        if (iconUri != null) {
                            scope.setIconUri(iconUri);
                        }
                        return scope;
                    }).filter(scopeRepresentation -> !scopes.contains(scopeRepresentation)).collect(Collectors.toList()));
                }
            }
        }

        return Response.ok(scopes).build();
    }

    @Path("{id}/permissions")
    @GET
    @NoCache
    @Produces("application/json")
    public Response getPermissions(@PathParam("id") String id) {
        requireView();
        StoreFactory storeFactory = authorization.getStoreFactory();
        ResourceStore resourceStore = storeFactory.getResourceStore();
        Resource model = resourceStore.findById(id, resourceServer.getId());

        if (model == null) {
            return Response.status(Status.NOT_FOUND).build();
        }

        PolicyStore policyStore = authorization.getStoreFactory().getPolicyStore();
        Set<Policy> policies = new HashSet<>();

        policies.addAll(policyStore.findByResource(model.getId(), resourceServer.getId()));

        if (model.getType() != null) {
            policies.addAll(policyStore.findByResourceType(model.getType(), resourceServer.getId()));

            Map<Resource.FilterOption, String[]> resourceFilter = new EnumMap<>(Resource.FilterOption.class);

            resourceFilter.put(Resource.FilterOption.OWNER, new String[]{resourceServer.getId()});
            resourceFilter.put(Resource.FilterOption.TYPE, new String[]{model.getType()});

            for (Resource resourceType : resourceStore.findByResourceServer(resourceFilter, resourceServer.getId(), -1, -1)) {
                policies.addAll(policyStore.findByResource(resourceType.getId(), resourceServer.getId()));
            }
        }

        policies.addAll(policyStore.findByScopeIds(model.getScopes().stream().map(scope -> scope.getId()).collect(Collectors.toList()), id, resourceServer.getId()));
        policies.addAll(policyStore.findByScopeIds(model.getScopes().stream().map(scope -> scope.getId()).collect(Collectors.toList()), null, resourceServer.getId()));

        List<PolicyRepresentation> representation = new ArrayList<>();

        for (Policy policyModel : policies) {
            if (!"uma".equalsIgnoreCase(policyModel.getType())) {
                PolicyRepresentation policy = new PolicyRepresentation();

                policy.setId(policyModel.getId());
                policy.setName(policyModel.getName());
                policy.setType(policyModel.getType());

                if (!representation.contains(policy)) {
                    representation.add(policy);
                }
            }
        }

        return Response.ok(representation).build();
    }

    @Path("{id}/attributes")
    @GET
    @NoCache
    @Produces("application/json")
    public Response getAttributes(@PathParam("id") String id) {
        requireView();
        StoreFactory storeFactory = authorization.getStoreFactory();
        Resource model = storeFactory.getResourceStore().findById(id, resourceServer.getId());

        if (model == null) {
            return Response.status(Status.NOT_FOUND).build();
        }

        return Response.ok(model.getAttributes()).build();
    }

    @Path("/search")
    @GET
    @NoCache
    @Produces("application/json")
    public Response find(@QueryParam("name") String name) {
        this.auth.realm().requireViewAuthorization();
        StoreFactory storeFactory = authorization.getStoreFactory();

        if (name == null) {
            return Response.status(Status.BAD_REQUEST).build();
        }

        Resource model = storeFactory.getResourceStore().findByName(name, this.resourceServer.getId());

        if (model == null) {
            return Response.status(Status.NO_CONTENT).build();
        }

        return Response.ok(toRepresentation(model, this.resourceServer.getId(), authorization)).build();
    }

    @GET
    @NoCache
    @Produces("application/json")
    public Response find(@QueryParam("_id") String id,
                         @QueryParam("name") String name,
                         @QueryParam("uri") String uri,
                         @QueryParam("owner") String owner,
                         @QueryParam("type") String type,
                         @QueryParam("scope") String scope,
                         @QueryParam("matchingUri") Boolean matchingUri,
                         @QueryParam("exactName") Boolean exactName,
                         @QueryParam("deep") Boolean deep,
                         @QueryParam("first") Integer firstResult,
                         @QueryParam("max") Integer maxResult) {
        return find(id, name, uri, owner, type, scope, matchingUri, exactName, deep, firstResult, maxResult, (BiFunction<Resource, Boolean, ResourceRepresentation>) (resource, deep1) -> toRepresentation(resource, resourceServer.getId(), authorization, deep1));
    }

    public Response find(@QueryParam("_id") String id,
                         @QueryParam("name") String name,
                         @QueryParam("uri") String uri,
                         @QueryParam("owner") String owner,
                         @QueryParam("type") String type,
                         @QueryParam("scope") String scope,
                         @QueryParam("matchingUri") Boolean matchingUri,
                         @QueryParam("exactName") Boolean exactName,
                         @QueryParam("deep") Boolean deep,
                         @QueryParam("first") Integer firstResult,
                         @QueryParam("max") Integer maxResult,
                         BiFunction<Resource, Boolean, ?> toRepresentation) {
        requireView();

        StoreFactory storeFactory = authorization.getStoreFactory();

        if (deep == null) {
            deep = true;
        }

        Map<Resource.FilterOption, String[]> search = new EnumMap<>(Resource.FilterOption.class);

        if (id != null && !"".equals(id.trim())) {
            search.put(Resource.FilterOption.ID, new String[] {id});
        }

        if (name != null && !"".equals(name.trim())) {
            search.put(exactName != null && exactName ? Resource.FilterOption.EXACT_NAME : Resource.FilterOption.NAME, new String[] {name});
        }

        if (uri != null && !"".equals(uri.trim())) {
            search.put(Resource.FilterOption.URI, new String[] {uri});
        }

        if (owner != null && !"".equals(owner.trim())) {
            RealmModel realm = authorization.getKeycloakSession().getContext().getRealm();
            ClientModel clientModel = realm.getClientByClientId(owner);

            if (clientModel != null) {
                owner = clientModel.getId();
            } else {
                UserModel user = authorization.getKeycloakSession().users().getUserByUsername(realm, owner);

                if (user != null) {
                    owner = user.getId();
                }
            }

            search.put(Resource.FilterOption.OWNER, new String[] {owner});
        }

        if (type != null && !"".equals(type.trim())) {
            search.put(Resource.FilterOption.TYPE, new String[] {type});
        }

        if (scope != null && !"".equals(scope.trim())) {
            Map<Scope.FilterOption, String[]> scopeFilter = new EnumMap<>(Scope.FilterOption.class);

            scopeFilter.put(Scope.FilterOption.NAME, new String[] {scope});

            List<Scope> scopes = authorization.getStoreFactory().getScopeStore().findByResourceServer(scopeFilter, resourceServer.getId(), -1, -1);

            if (scopes.isEmpty()) {
                return Response.ok(Collections.emptyList()).build();
            }

            search.put(Resource.FilterOption.SCOPE_ID, scopes.stream().map(Scope::getId).toArray(String[]::new));
        }

        List<Resource> resources = storeFactory.getResourceStore().findByResourceServer(search, this.resourceServer.getId(), firstResult != null ? firstResult : -1, maxResult != null ? maxResult : Constants.DEFAULT_MAX_RESULTS);

        if (matchingUri != null && matchingUri && resources.isEmpty()) {
            Map<Resource.FilterOption, String[]> attributes = new EnumMap<>(Resource.FilterOption.class);

            attributes.put(Resource.FilterOption.URI_NOT_NULL, new String[] {"true"});
            attributes.put(Resource.FilterOption.OWNER, new String[] {resourceServer.getId()});

            List<Resource> serverResources = storeFactory.getResourceStore().findByResourceServer(attributes, this.resourceServer.getId(), firstResult != null ? firstResult : -1, maxResult != null ? maxResult : -1);

            PathMatcher<Map.Entry<String, Resource>> pathMatcher = new PathMatcher<Map.Entry<String, Resource>>() {
                @Override
                protected String getPath(Map.Entry<String, Resource> entry) {
                    return entry.getKey();
                }

                @Override
                protected Collection<Map.Entry<String, Resource>> getPaths() {
                    Map<String, Resource> result = new HashMap<>();
                    serverResources.forEach(resource -> resource.getUris().forEach(uri -> {
                        result.put(uri, resource);
                    }));

                    return result.entrySet();
                }
            };

            Map.Entry<String, Resource> matches = pathMatcher.matches(uri);

            if (matches != null) {
                resources = Collections.singletonList(matches.getValue());
            }
        }

        Boolean finalDeep = deep;

        return Response.ok(
                resources.stream()
                        .map(resource -> toRepresentation.apply(resource, finalDeep))
                        .collect(Collectors.toList()))
                .build();
    }

    private void requireView() {
        if (this.auth != null) {
            this.auth.realm().requireViewAuthorization();
        }
    }

    private void requireManage() {
        if (this.auth != null) {
            this.auth.realm().requireManageAuthorization();
        }
    }

    private void audit(ResourceRepresentation resource, OperationType operation) {
        audit(resource, null, operation);
    }

    public void audit(ResourceRepresentation resource, String id, OperationType operation) {
        if (id != null) {
            adminEvent.operation(operation).resourcePath(session.getContext().getUri(), id).representation(resource).success();
        } else {
            adminEvent.operation(operation).resourcePath(session.getContext().getUri()).representation(resource).success();
        }
    }
}<|MERGE_RESOLUTION|>--- conflicted
+++ resolved
@@ -129,13 +129,7 @@
             throw new ErrorResponseException(OAuthErrorException.INVALID_REQUEST, "Resource with name [" + resource.getName() + "] already exists.", Status.CONFLICT);
         }
 
-<<<<<<< HEAD
-        Resource model = toModel(resource, this.resourceServer, authorization);
-
-        return toRepresentation(model, resourceServer, authorization);
-=======
         return toRepresentation(toModel(resource, this.resourceServer, authorization), resourceServer.getId(), authorization);
->>>>>>> af8ea821
     }
 
     @Path("{id}")
