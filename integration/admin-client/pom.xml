<?xml version="1.0" encoding="UTF-8"?>
<!--
  ~ Copyright 2016 Red Hat, Inc. and/or its affiliates
  ~ and other contributors as indicated by the @author tags.
  ~
  ~ Licensed under the Apache License, Version 2.0 (the "License");
  ~ you may not use this file except in compliance with the License.
  ~ You may obtain a copy of the License at
  ~
  ~ http://www.apache.org/licenses/LICENSE-2.0
  ~
  ~ Unless required by applicable law or agreed to in writing, software
  ~ distributed under the License is distributed on an "AS IS" BASIS,
  ~ WITHOUT WARRANTIES OR CONDITIONS OF ANY KIND, either express or implied.
  ~ See the License for the specific language governing permissions and
  ~ limitations under the License.
  -->

<project xmlns="http://maven.apache.org/POM/4.0.0"
         xmlns:xsi="http://www.w3.org/2001/XMLSchema-instance"
         xsi:schemaLocation="http://maven.apache.org/POM/4.0.0 http://maven.apache.org/xsd/maven-4.0.0.xsd">
    <parent>
        <artifactId>keycloak-integration-parent</artifactId>
        <groupId>org.keycloak</groupId>
<<<<<<< HEAD
        <version>10.0.2</version>
=======
        <version>14.0.0</version>
>>>>>>> af8ea821
    </parent>
    <modelVersion>4.0.0</modelVersion>

    <artifactId>keycloak-admin-client</artifactId>
    <name>Keycloak Admin REST Client</name>
    <description/>

    <properties>
        <resteasy.versions>3.13.2.Final</resteasy.versions>
    </properties>

    <dependencies>
        <dependency>
            <groupId>org.keycloak</groupId>
            <artifactId>keycloak-core</artifactId>
            <exclusions>
                <exclusion>
                    <groupId>*</groupId>
                    <artifactId>*</artifactId>
                </exclusion>
            </exclusions>
        </dependency>
        <dependency>
            <groupId>org.keycloak</groupId>
            <artifactId>keycloak-common</artifactId>
            <exclusions>
                <exclusion>
                    <groupId>*</groupId>
                    <artifactId>*</artifactId>
                </exclusion>
            </exclusions>
        </dependency>
        <dependency>
            <groupId>org.jboss.resteasy</groupId>
            <artifactId>resteasy-client</artifactId>
            <version>${resteasy.versions}</version>
        </dependency>
        <dependency>
            <groupId>org.jboss.resteasy</groupId>
            <artifactId>resteasy-multipart-provider</artifactId>
            <version>${resteasy.versions}</version>
        </dependency>
        <dependency>
            <groupId>org.jboss.resteasy</groupId>
            <artifactId>resteasy-jackson2-provider</artifactId>
            <version>${resteasy.versions}</version>
        </dependency>
        <dependency>
            <groupId>org.jboss.resteasy</groupId>
            <artifactId>resteasy-jaxb-provider</artifactId>
            <version>${resteasy.versions}</version>
        </dependency>
    </dependencies>

</project><|MERGE_RESOLUTION|>--- conflicted
+++ resolved
@@ -22,11 +22,7 @@
     <parent>
         <artifactId>keycloak-integration-parent</artifactId>
         <groupId>org.keycloak</groupId>
-<<<<<<< HEAD
-        <version>10.0.2</version>
-=======
         <version>14.0.0</version>
->>>>>>> af8ea821
     </parent>
     <modelVersion>4.0.0</modelVersion>
 
