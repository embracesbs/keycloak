/*
 * Copyright 2016 Red Hat, Inc. and/or its affiliates
 * and other contributors as indicated by the @author tags.
 *
 * Licensed under the Apache License, Version 2.0 (the "License");
 * you may not use this file except in compliance with the License.
 * You may obtain a copy of the License at
 *
 * http://www.apache.org/licenses/LICENSE-2.0
 *
 * Unless required by applicable law or agreed to in writing, software
 * distributed under the License is distributed on an "AS IS" BASIS,
 * WITHOUT WARRANTIES OR CONDITIONS OF ANY KIND, either express or implied.
 * See the License for the specific language governing permissions and
 * limitations under the License.
 */

package org.keycloak.models.jpa.entities;

import org.hibernate.annotations.Nationalized;

import javax.persistence.Access;
import javax.persistence.AccessType;
import javax.persistence.CascadeType;
import javax.persistence.CollectionTable;
import javax.persistence.Column;
import javax.persistence.ElementCollection;
import javax.persistence.Entity;
import javax.persistence.Id;
import javax.persistence.JoinColumn;
import javax.persistence.MapKeyColumn;
import javax.persistence.NamedQueries;
import javax.persistence.NamedQuery;
import javax.persistence.OneToMany;
import javax.persistence.Table;
import javax.persistence.UniqueConstraint;
import java.util.Collection;
import java.util.HashMap;
import java.util.HashSet;
import java.util.LinkedList;
import java.util.Map;
import java.util.Set;

/**
 * @author <a href="mailto:bill@burkecentral.com">Bill Burke</a>
 * @version $Revision: 1 $
 */
@Entity
@Table(name="CLIENT", uniqueConstraints = {@UniqueConstraint(columnNames = {"REALM_ID", "CLIENT_ID"})})
@NamedQueries({
<<<<<<< HEAD
        @NamedQuery(name="getClientsByRealm", query="select client from ClientEntity client where client.realm = :realm"),
        @NamedQuery(name="getClientById", query="select client from ClientEntity client where client.id = :id and client.realm.id = :realm"),
        @NamedQuery(name="getClientIdsByRealm", query="select client.id from ClientEntity client where client.realm.id = :realm order by client.clientId"),
        @NamedQuery(name="getAlwaysDisplayInConsoleClients", query="select client.id from ClientEntity client where client.alwaysDisplayInConsole = true and client.realm.id = :realm  order by client.clientId"),
        @NamedQuery(name="findClientIdByClientId", query="select client.id from ClientEntity client where client.clientId = :clientId and client.realm.id = :realm"),
        @NamedQuery(name="searchClientsByClientId", query="select client.id from ClientEntity client where lower(client.clientId) like lower(concat('%',:clientId,'%')) and client.realm.id = :realm order by client.clientId"),
        @NamedQuery(name="getRealmClientsCount", query="select count(client) from ClientEntity client where client.realm.id = :realm"),
        @NamedQuery(name="findClientByClientId", query="select client from ClientEntity client where client.clientId = :clientId and client.realm.id = :realm"),
        @NamedQuery(name="getClientsByAttributeName", query="select client.id from ClientEntity client join client.attributes attr " +
                "where client.realm.id = :realm and attr.name = :name and attr.value = :value")
=======
        @NamedQuery(name="getClientsByRealm", query="select client from ClientEntity client where client.realmId = :realm"),
        @NamedQuery(name="getClientById", query="select client from ClientEntity client where client.id = :id and client.realmId = :realm"),
        @NamedQuery(name="getClientIdsByRealm", query="select client.id from ClientEntity client where client.realmId = :realm order by client.clientId"),
        @NamedQuery(name="getAlwaysDisplayInConsoleClients", query="select client.id from ClientEntity client where client.alwaysDisplayInConsole = true and client.realmId = :realm order by client.clientId"),
        @NamedQuery(name="findClientIdByClientId", query="select client.id from ClientEntity client where client.clientId = :clientId and client.realmId = :realm"),
        @NamedQuery(name="searchClientsByClientId", query="select client.id from ClientEntity client where lower(client.clientId) like lower(concat('%',:clientId,'%')) and client.realmId = :realm order by client.clientId"),
        @NamedQuery(name="getRealmClientsCount", query="select count(client) from ClientEntity client where client.realmId = :realm"),
        @NamedQuery(name="findClientByClientId", query="select client from ClientEntity client where client.clientId = :clientId and client.realmId = :realm"),
        @NamedQuery(name="getAllRedirectUrisOfEnabledClients", query="select new map(client as client, r as redirectUri) from ClientEntity client join client.redirectUris r where client.realmId = :realm and client.enabled = true"),
>>>>>>> af8ea821
})
public class ClientEntity {

    @Id
    @Column(name="ID", length = 36)
    @Access(AccessType.PROPERTY) // we do this because relationships often fetch id, but not entity.  This avoids an extra SQL
    private String id;
    @Nationalized
    @Column(name = "NAME")
    private String name;
    @Nationalized
    @Column(name = "DESCRIPTION")
    private String description;
    @Column(name = "CLIENT_ID")
    private String clientId;
    @Column(name="ENABLED")
    private boolean enabled;
    @Column(name = "ALWAYS_DISPLAY_IN_CONSOLE")
    private boolean alwaysDisplayInConsole;
    @Column(name="SECRET")
    private String secret;
    @Column(name="REGISTRATION_TOKEN")
    private String registrationToken;
    @Column(name="CLIENT_AUTHENTICATOR_TYPE")
    private String clientAuthenticatorType;
    @Column(name="NOT_BEFORE")
    private int notBefore;
    @Column(name="PUBLIC_CLIENT")
    private boolean publicClient;
    @Column(name="PROTOCOL")
    private String protocol;
    @Column(name="FRONTCHANNEL_LOGOUT")
    private boolean frontchannelLogout;
    @Column(name="FULL_SCOPE_ALLOWED")
    private boolean fullScopeAllowed;

    @Column(name = "REALM_ID")
    protected String realmId;

    @ElementCollection
    @Column(name="VALUE")
    @CollectionTable(name = "WEB_ORIGINS", joinColumns={ @JoinColumn(name="CLIENT_ID") })
    protected Set<String> webOrigins;

    @ElementCollection
    @Column(name="VALUE")
    @CollectionTable(name = "REDIRECT_URIS", joinColumns={ @JoinColumn(name="CLIENT_ID") })
    protected Set<String> redirectUris;

    @OneToMany(cascade ={CascadeType.REMOVE}, orphanRemoval = true, mappedBy = "client")
    protected Collection<ClientAttributeEntity> attributes;

    @ElementCollection
    @MapKeyColumn(name="BINDING_NAME")
    @Column(name="FLOW_ID", length = 4000)
    @CollectionTable(name="CLIENT_AUTH_FLOW_BINDINGS", joinColumns={ @JoinColumn(name="CLIENT_ID") })
    protected Map<String, String> authFlowBindings;

    @OneToMany(cascade ={CascadeType.REMOVE}, orphanRemoval = true, mappedBy = "client")
    Collection<ProtocolMapperEntity> protocolMappers;

    @Column(name="SURROGATE_AUTH_REQUIRED")
    private boolean surrogateAuthRequired;

    @Column(name="ROOT_URL")
    private String rootUrl;

    @Column(name="BASE_URL")
    private String baseUrl;

    @Column(name="MANAGEMENT_URL")
    private String managementUrl;

    @Column(name="BEARER_ONLY")
    private boolean bearerOnly;

    @Column(name="CONSENT_REQUIRED")
    private boolean consentRequired;

    @Column(name="STANDARD_FLOW_ENABLED")
    private boolean standardFlowEnabled;

    @Column(name="IMPLICIT_FLOW_ENABLED")
    private boolean implicitFlowEnabled;

    @Column(name="DIRECT_ACCESS_GRANTS_ENABLED")
    private boolean directAccessGrantsEnabled;

    @Column(name="SERVICE_ACCOUNTS_ENABLED")
    private boolean serviceAccountsEnabled;

    @Column(name="NODE_REREG_TIMEOUT")
    private int nodeReRegistrationTimeout;

    @ElementCollection
    @Column(name="ROLE_ID")
    @CollectionTable(name="SCOPE_MAPPING", joinColumns = { @JoinColumn(name="CLIENT_ID")})
    private Set<String> scopeMappingIds;

    @ElementCollection
    @MapKeyColumn(name="NAME")
    @Column(name="VALUE")
    @CollectionTable(name="CLIENT_NODE_REGISTRATIONS", joinColumns={ @JoinColumn(name="CLIENT_ID") })
    Map<String, Integer> registeredNodes;

    public String getRealmId() {
        return realmId;
    }

    public void setRealmId(String realmId) {
        this.realmId = realmId;
    }

    public String getId() {
        return id;
    }

    public void setId(String id) {
        this.id = id;
    }

    public String getName() {
        return name;
    }

    public void setName(String name) {
        this.name = name;
    }

    public String getDescription() {
        return description;
    }

    public void setDescription(String description) {
        this.description = description;
    }

    public boolean isEnabled() {
        return enabled;
    }

    public void setEnabled(boolean enabled) {
        this.enabled = enabled;
    }

    public boolean isAlwaysDisplayInConsole() {
        return alwaysDisplayInConsole;
    }

    public void setAlwaysDisplayInConsole(boolean alwaysDisplayInConsole) {
        this.alwaysDisplayInConsole = alwaysDisplayInConsole;
    }

    public String getClientId() {
        return clientId;
    }

    public void setClientId(String clientId) {
        this.clientId = clientId;
    }

    public Set<String> getWebOrigins() {
        if (webOrigins == null) {
            webOrigins = new HashSet<>();
        }
        return webOrigins;
    }

    public void setWebOrigins(Set<String> webOrigins) {
        this.webOrigins = webOrigins;
    }

    public Set<String> getRedirectUris() {
        if (redirectUris == null) {
            redirectUris = new HashSet<>();
        }
        return redirectUris;
    }

    public void setRedirectUris(Set<String> redirectUris) {
        this.redirectUris = redirectUris;
    }

    public String getClientAuthenticatorType() {
        return clientAuthenticatorType;
    }

    public void setClientAuthenticatorType(String clientAuthenticatorType) {
        this.clientAuthenticatorType = clientAuthenticatorType;
    }

    public String getSecret() {
        return secret;
    }

    public void setSecret(String secret) {
        this.secret = secret;
    }

    public String getRegistrationToken() {
        return registrationToken;
    }

    public void setRegistrationToken(String registrationToken) {
        this.registrationToken = registrationToken;
    }

    public int getNotBefore() {
        return notBefore;
    }

    public void setNotBefore(int notBefore) {
        this.notBefore = notBefore;
    }

    public boolean isPublicClient() {
        return publicClient;
    }

    public void setPublicClient(boolean publicClient) {
        this.publicClient = publicClient;
    }

    public boolean isFullScopeAllowed() {
        return fullScopeAllowed;
    }

    public void setFullScopeAllowed(boolean fullScopeAllowed) {
        this.fullScopeAllowed = fullScopeAllowed;
    }

    public Collection<ClientAttributeEntity> getAttributes() {
        if (attributes == null) {
            attributes = new LinkedList<>();
        }
        return attributes;
    }

    public void setAttributes(Collection<ClientAttributeEntity> attributes) {
        this.attributes = attributes;
    }

    public Map<String, String> getAuthFlowBindings() {
        if (authFlowBindings == null) {
            authFlowBindings = new HashMap<>();
        }
        return authFlowBindings;
    }

    public void setAuthFlowBindings(Map<String, String> authFlowBindings) {
        this.authFlowBindings = authFlowBindings;
    }

    public String getProtocol() {
        return protocol;
    }

    public void setProtocol(String protocol) {
        this.protocol = protocol;
    }

    public boolean isFrontchannelLogout() {
        return frontchannelLogout;
    }

    public void setFrontchannelLogout(boolean frontchannelLogout) {
        this.frontchannelLogout = frontchannelLogout;
    }

    public Collection<ProtocolMapperEntity> getProtocolMappers() {
        if (protocolMappers == null) {
            protocolMappers = new LinkedList<>();
        }
        return protocolMappers;
    }

    public void setProtocolMappers(Collection<ProtocolMapperEntity> protocolMappers) {
        this.protocolMappers = protocolMappers;
    }

    public boolean isSurrogateAuthRequired() {
        return surrogateAuthRequired;
    }

    public void setSurrogateAuthRequired(boolean surrogateAuthRequired) {
        this.surrogateAuthRequired = surrogateAuthRequired;
    }

    public String getRootUrl() {
        return rootUrl;
    }

    public void setRootUrl(String rootUrl) {
        this.rootUrl = rootUrl;
    }

    public String getBaseUrl() {
        return baseUrl;
    }

    public void setBaseUrl(String baseUrl) {
        this.baseUrl = baseUrl;
    }

    public String getManagementUrl() {
        return managementUrl;
    }

    public void setManagementUrl(String managementUrl) {
        this.managementUrl = managementUrl;
    }

    public boolean isBearerOnly() {
        return bearerOnly;
    }

    public void setBearerOnly(boolean bearerOnly) {
        this.bearerOnly = bearerOnly;
    }

    public boolean isConsentRequired() {
        return consentRequired;
    }

    public void setConsentRequired(boolean consentRequired) {
        this.consentRequired = consentRequired;
    }

    public boolean isStandardFlowEnabled() {
        return standardFlowEnabled;
    }

    public void setStandardFlowEnabled(boolean standardFlowEnabled) {
        this.standardFlowEnabled = standardFlowEnabled;
    }

    public boolean isImplicitFlowEnabled() {
        return implicitFlowEnabled;
    }

    public void setImplicitFlowEnabled(boolean implicitFlowEnabled) {
        this.implicitFlowEnabled = implicitFlowEnabled;
    }

    public boolean isDirectAccessGrantsEnabled() {
        return directAccessGrantsEnabled;
    }

    public void setDirectAccessGrantsEnabled(boolean directAccessGrantsEnabled) {
        this.directAccessGrantsEnabled = directAccessGrantsEnabled;
    }

    public boolean isServiceAccountsEnabled() {
        return serviceAccountsEnabled;
    }

    public void setServiceAccountsEnabled(boolean serviceAccountsEnabled) {
        this.serviceAccountsEnabled = serviceAccountsEnabled;
    }

    public int getNodeReRegistrationTimeout() {
        return nodeReRegistrationTimeout;
    }

    public void setNodeReRegistrationTimeout(int nodeReRegistrationTimeout) {
        this.nodeReRegistrationTimeout = nodeReRegistrationTimeout;
    }

    public Map<String, Integer> getRegisteredNodes() {
        if (registeredNodes == null) {
            registeredNodes = new HashMap<>();
        }
        return registeredNodes;
    }

    public void setRegisteredNodes(Map<String, Integer> registeredNodes) {
        this.registeredNodes = registeredNodes;
    }

    public Set<String> getScopeMappingIds() {
        if (scopeMappingIds == null) {
            scopeMappingIds = new HashSet<>();
        }
        return scopeMappingIds;
    }

    public void setScopeMapping(Set<String> scopeMappingIds) {
        this.scopeMappingIds = scopeMappingIds;
    }

    @Override
    public boolean equals(Object o) {
        if (this == o) return true;
        if (o == null) return false;
        if (!(o instanceof ClientEntity)) return false;

        ClientEntity that = (ClientEntity) o;

        if (!id.equals(that.getId())) return false;

        return true;
    }

    @Override
    public int hashCode() {
        return id.hashCode();
    }

}<|MERGE_RESOLUTION|>--- conflicted
+++ resolved
@@ -48,18 +48,6 @@
 @Entity
 @Table(name="CLIENT", uniqueConstraints = {@UniqueConstraint(columnNames = {"REALM_ID", "CLIENT_ID"})})
 @NamedQueries({
-<<<<<<< HEAD
-        @NamedQuery(name="getClientsByRealm", query="select client from ClientEntity client where client.realm = :realm"),
-        @NamedQuery(name="getClientById", query="select client from ClientEntity client where client.id = :id and client.realm.id = :realm"),
-        @NamedQuery(name="getClientIdsByRealm", query="select client.id from ClientEntity client where client.realm.id = :realm order by client.clientId"),
-        @NamedQuery(name="getAlwaysDisplayInConsoleClients", query="select client.id from ClientEntity client where client.alwaysDisplayInConsole = true and client.realm.id = :realm  order by client.clientId"),
-        @NamedQuery(name="findClientIdByClientId", query="select client.id from ClientEntity client where client.clientId = :clientId and client.realm.id = :realm"),
-        @NamedQuery(name="searchClientsByClientId", query="select client.id from ClientEntity client where lower(client.clientId) like lower(concat('%',:clientId,'%')) and client.realm.id = :realm order by client.clientId"),
-        @NamedQuery(name="getRealmClientsCount", query="select count(client) from ClientEntity client where client.realm.id = :realm"),
-        @NamedQuery(name="findClientByClientId", query="select client from ClientEntity client where client.clientId = :clientId and client.realm.id = :realm"),
-        @NamedQuery(name="getClientsByAttributeName", query="select client.id from ClientEntity client join client.attributes attr " +
-                "where client.realm.id = :realm and attr.name = :name and attr.value = :value")
-=======
         @NamedQuery(name="getClientsByRealm", query="select client from ClientEntity client where client.realmId = :realm"),
         @NamedQuery(name="getClientById", query="select client from ClientEntity client where client.id = :id and client.realmId = :realm"),
         @NamedQuery(name="getClientIdsByRealm", query="select client.id from ClientEntity client where client.realmId = :realm order by client.clientId"),
@@ -69,7 +57,6 @@
         @NamedQuery(name="getRealmClientsCount", query="select count(client) from ClientEntity client where client.realmId = :realm"),
         @NamedQuery(name="findClientByClientId", query="select client from ClientEntity client where client.clientId = :clientId and client.realmId = :realm"),
         @NamedQuery(name="getAllRedirectUrisOfEnabledClients", query="select new map(client as client, r as redirectUri) from ClientEntity client join client.redirectUris r where client.realmId = :realm and client.enabled = true"),
->>>>>>> af8ea821
 })
 public class ClientEntity {
 
