<?xml version="1.0"?>
<!--
~ Copyright 2016 Red Hat, Inc. and/or its affiliates
~ and other contributors as indicated by the @author tags.
~
~ Licensed under the Apache License, Version 2.0 (the "License");
~ you may not use this file except in compliance with the License.
~ You may obtain a copy of the License at
~
~ http://www.apache.org/licenses/LICENSE-2.0
~
~ Unless required by applicable law or agreed to in writing, software
~ distributed under the License is distributed on an "AS IS" BASIS,
~ WITHOUT WARRANTIES OR CONDITIONS OF ANY KIND, either express or implied.
~ See the License for the specific language governing permissions and
~ limitations under the License.
-->

<project xsi:schemaLocation="http://maven.apache.org/POM/4.0.0 http://maven.apache.org/xsd/maven-4.0.0.xsd" xmlns="http://maven.apache.org/POM/4.0.0"
         xmlns:xsi="http://www.w3.org/2001/XMLSchema-instance">

    <modelVersion>4.0.0</modelVersion>

    <parent>
        <groupId>org.keycloak.testsuite</groupId>
        <artifactId>integration-arquillian-tests-adapters-was</artifactId>
<<<<<<< HEAD
        <version>14.0.0</version>
=======
        <version>17.0.0</version>
>>>>>>> 6ad24374
    </parent>

    <artifactId>integration-arquillian-tests-adapters-was8</artifactId>

    <name>Adapter Tests - WAS8</name>
    
    <properties>
        <common.resources>${project.parent.basedir}/common</common.resources>
        <app.server>was</app.server>
        <app.server.type>remote</app.server.type>
        <app.server.skip.unpack>true</app.server.skip.unpack>
    </properties>

    <dependencies>
        <!--check module's README.md to learn more about the dependency-->
        <dependency>
            <groupId>org.jboss.arquillian.container</groupId>
            <artifactId>arquillian-was-remote-8.5-custom</artifactId>
            <version>1.0.0.Final</version>
        </dependency>
    </dependencies>
    
</project><|MERGE_RESOLUTION|>--- conflicted
+++ resolved
@@ -24,11 +24,7 @@
     <parent>
         <groupId>org.keycloak.testsuite</groupId>
         <artifactId>integration-arquillian-tests-adapters-was</artifactId>
-<<<<<<< HEAD
-        <version>14.0.0</version>
-=======
         <version>17.0.0</version>
->>>>>>> 6ad24374
     </parent>
 
     <artifactId>integration-arquillian-tests-adapters-was8</artifactId>
