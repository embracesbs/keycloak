--- conflicted
+++ resolved
@@ -23,14 +23,11 @@
 import java.util.Map;
 import java.util.Set;
 
-<<<<<<< HEAD
-=======
 import org.keycloak.common.util.ObjectUtil;
 import org.keycloak.provider.ProviderEvent;
 import org.keycloak.provider.ProviderEventManager;
 import org.keycloak.storage.SearchableModelField;
 
->>>>>>> af8ea821
 /**
  * @author <a href="mailto:bill@burkecentral.com">Bill Burke</a>
  * @version $Revision: 1 $
@@ -43,13 +40,6 @@
     String PUBLIC_KEY = "publicKey";
     String X509CERTIFICATE = "X509Certificate";
 
-<<<<<<< HEAD
-    // MULTI-TENANCY RELATED ATTRIBUTES
-
-    String MULTI_TENANT = "multi.tenant.client";
-    String MULTI_TENANT_SERVICE_ACCOUNT_ROLES = "multi.tenant.service.account.roles";
-
-=======
     public static class SearchableFields {
         public static final SearchableModelField<ClientModel> ID                 = new SearchableModelField<>("id", String.class);
         public static final SearchableModelField<ClientModel> REALM_ID           = new SearchableModelField<>("realmId", String.class);
@@ -98,7 +88,6 @@
      * @see ProviderEventManager
      * @see ClientUpdatedEvent
      */
->>>>>>> af8ea821
     void updateClient();
 
     /**
