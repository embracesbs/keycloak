<?xml version="1.0" encoding="UTF-8"?>
<project xmlns="http://maven.apache.org/POM/4.0.0" xmlns:xsi="http://www.w3.org/2001/XMLSchema-instance" xsi:schemaLocation="http://maven.apache.org/POM/4.0.0 http://maven.apache.org/xsd/maven-4.0.0.xsd">
    <modelVersion>4.0.0</modelVersion>
    <parent>
      <artifactId>keycloak-parent</artifactId>
      <groupId>org.keycloak</groupId>
<<<<<<< HEAD
      <version>14.0.0</version>
=======
      <version>17.0.0</version>
>>>>>>> 6ad24374
      <relativePath>../../../pom.xml</relativePath>
    </parent>
    <artifactId>spring-boot-container-bundle</artifactId>
    <packaging>jar</packaging>
    <dependencies>
        <dependency>
            <groupId>org.keycloak</groupId>
            <artifactId>keycloak-tomcat-adapter</artifactId>
            <scope>compile</scope>
        </dependency>
        <dependency>
            <groupId>org.keycloak</groupId>
            <artifactId>keycloak-undertow-adapter</artifactId>
            <scope>compile</scope>
        </dependency>
         <dependency>
            <groupId>org.keycloak</groupId>
            <artifactId>keycloak-jetty94-adapter</artifactId>
            <scope>compile</scope>
        </dependency>
    </dependencies>
    <build>
        <plugins>
            <plugin>
                <groupId>org.apache.maven.plugins</groupId>
                <artifactId>maven-shade-plugin</artifactId>
                <version>2.4.3</version>
                <executions>
                    <execution>
                        <phase>package</phase>
                        <goals>
                            <goal>shade</goal>
                        </goals>
                        <configuration>
                            <artifactSet>
                                <includes>
                                    <include>org.keycloak:keycloak-tomcat-adapter</include>
                                    <include>org.keycloak:keycloak-undertow-adapter</include>
                                    <include>org.keycloak:keycloak-jetty94-adapter</include>
                                    <include>org.keycloak:keycloak-tomcat-core-adapter</include>
                                    <include>org.keycloak:keycloak-tomcat-adapter-spi</include>
                                    <include>org.keycloak:keycloak-undertow-adapter</include>
                                    <include>org.keycloak:keycloak-undertow-adapter-spi</include>
                                    <include>org.keycloak:keycloak-jetty-core</include>
                                    <include>org.keycloak:keycloak-jetty-adapter-spi</include>
                                </includes>
                            </artifactSet>
                            <createSourcesJar>true</createSourcesJar>
                        </configuration>
                    </execution>
                </executions>
            </plugin>
        </plugins>
    </build>
</project><|MERGE_RESOLUTION|>--- conflicted
+++ resolved
@@ -4,11 +4,7 @@
     <parent>
       <artifactId>keycloak-parent</artifactId>
       <groupId>org.keycloak</groupId>
-<<<<<<< HEAD
-      <version>14.0.0</version>
-=======
       <version>17.0.0</version>
->>>>>>> 6ad24374
       <relativePath>../../../pom.xml</relativePath>
     </parent>
     <artifactId>spring-boot-container-bundle</artifactId>
