--- conflicted
+++ resolved
@@ -22,11 +22,7 @@
     <parent>
         <artifactId>integration-arquillian-tests-other</artifactId>
         <groupId>org.keycloak.testsuite</groupId>
-<<<<<<< HEAD
-        <version>14.0.0</version>
-=======
         <version>17.0.0</version>
->>>>>>> 6ad24374
     </parent>
     <modelVersion>4.0.0</modelVersion>
 
