--- conflicted
+++ resolved
@@ -17,16 +17,12 @@
 
 package org.keycloak.models;
 
-<<<<<<< HEAD
-import java.util.*;
-=======
 import org.keycloak.storage.SearchableModelField;
 import java.util.List;
 import java.util.Map;
 import java.util.Set;
 import java.util.stream.Collectors;
 import java.util.stream.Stream;
->>>>>>> af8ea821
 
 /**
  * @author <a href="mailto:bill@burkecentral.com">Bill Burke</a>
@@ -34,12 +30,6 @@
  */
 public interface RoleModel {
 
-<<<<<<< HEAD
-    // READ-ONLY ROLE RELATED ATTRIBUTES
-
-    String READ_ONLY_ROLE_ATTRIBUTE = "read.only";
-    String READ_ONLY_ROLE_REALMS_ATTRIBUTE = "read.only.explicit.realms";
-=======
     public static class SearchableFields {
         public static final SearchableModelField<RoleModel> ID                  = new SearchableModelField<>("id", String.class);
         public static final SearchableModelField<RoleModel> REALM_ID            = new SearchableModelField<>("realmId", String.class);
@@ -50,7 +40,6 @@
         public static final SearchableModelField<RoleModel> IS_CLIENT_ROLE      = new SearchableModelField<>("isClientRole", Boolean.class);
         public static final SearchableModelField<RoleModel> IS_COMPOSITE_ROLE   = new SearchableModelField<>("isCompositeRole", Boolean.class);
     }
->>>>>>> af8ea821
 
     String getName();
 
